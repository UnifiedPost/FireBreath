--- conflicted
+++ resolved
@@ -1,411 +1,214 @@
-<<<<<<< HEAD
-<!-- saved from url=(0013)about:internet -->
-<!-- The above comment makes IE treat this as a web page -->
-<html>
-<head>
-    <title>atl 8.0 test page for object fbcontrol</title>
-    <link type="text/css" href="http://ajax.googleapis.com/ajax/libs/jqueryui/1.8.5/themes/base/jquery-ui.css" rel="Stylesheet" />
-    <style>
-
-        body
-        {
-            padding: 0;
-            margin: 0;
-        }
-    
-        .header 
-        {
-            text-align: center;
-            border: 1px solid black;
-            width: 900px;
-        }
-    
-        #pluginContainer
-        {
-            width: 300px;
-            height: 300px;
-            border: 5px dotted gray;
-            text-align: center;
-            margin: 0 auto;
-            float: left;
-        }
-    
-        #testResults
-        {
-            border: 1px dashed gray;
-            width: 600px;
-            height: 300px;
-            float: left;
-        }
-    
-        #testResults ul
-        {
-            border-bottom: 1px solid black;
-            margin: 0;
-            padding: 0;
-            list-style: none;
-        }
-    
-        #testResults ul li
-        {
-            padding-left: 1em;
-            color: Gray;
-        }
-    
-        #testResults ul li.passed
-        {
-            color: Green;
-        }
-
-        #testResults ul li.failed
-        {
-            color: Red;
-        }
-
-    </style>
-
-    <script type="text/javascript" src="http://ajax.googleapis.com/ajax/libs/jquery/1.4.2/jquery.min.js"></script>
-    <script type="text/javascript" src="http://ajax.googleapis.com/ajax/libs/jqueryui/1.8.5/jquery-ui.min.js"></script>
-    <script type="text/javascript" language="Javascript">
-        var mimeType = "application/x-fbtestplugin";
-        var pluginCB = null;
-
-        function plugin() {
-            return document.getElementById("testPlugin");
-        }
-
-        function injectPlugin(dest, callback) {
-            pluginCB = callback;
-            var html = '<object id="testPlugin" type="' + mimeType + '" width="100%" height="100%">';
-            html += '<param name="onload" value="pluginCB" />';
-            html += '</object>';
-            dest[0].innerHTML = html;
-        }
-
-        function addTest(id, text) {
-            $("#testResults ul")
-                .append("<li id='" + id + "'>" + text + "...</li>")
-            $("#" + id).attr("text", text);
-        }
-
-        function markPassed(id) {
-            var el = $("#" + id);
-            el.html(el.attr("text") + " passed!").addClass("passed").removeClass("failed");
-        }
-        function markFailed(id) {
-            var el = $("#" + id);
-            el.html(el.attr("text") + " failed!").addClass("failed").removeClass("passed");
-        }
-
-        function pageLoaded() {
-            addTest("loaded", "Plugin onload event");
-            addTest("valid", "Plugin valid test");
-            addTest("echo", "Plugin echo test");
-            addTest("reverse", "Plugin reverse test");
-            addTest("getMap", "Plugin return map test");
-            addTest("mathAPI", "Plugin return JSAPI object test");
-            addTest("location", "Get page location test");
-            markFailed("loaded");
-            injectPlugin($("#pluginContainer"), pluginLoaded);
-        }
-
-        function pluginLoaded() {
-            markPassed("loaded");
+<!-- saved from url=(0013)about:internet -->
+<!-- The above comment makes IE treat this as a web page -->
+<html>
+<head>
+    <title>atl 8.0 test page for object fbcontrol</title>
+    <link type="text/css" href="http://ajax.googleapis.com/ajax/libs/jqueryui/1.8.5/themes/base/jquery-ui.css" rel="Stylesheet" />
+    <style>
+
+        body
+        {
+            padding: 0;
+            margin: 0;
+        }
+    
+        .header 
+        {
+            text-align: center;
+            border: 1px solid black;
+            width: 900px;
+        }
+    
+        #pluginContainer
+        {
+            width: 300px;
+            height: 300px;
+            border: 5px dotted gray;
+            text-align: center;
+            margin: 0 auto;
+            float: left;
+        }
+    
+        #testResults
+        {
+            border: 1px dashed gray;
+            width: 600px;
+            height: 300px;
+            float: left;
+        }
+    
+        #testResults ul
+        {
+            border-bottom: 1px solid black;
+            margin: 0;
+            padding: 0;
+            list-style: none;
+        }
+    
+        #testResults ul li
+        {
+            padding-left: 1em;
+            color: Gray;
+        }
+    
+        #testResults ul li.passed
+        {
+            color: Green;
+        }
+
+        #testResults ul li.failed
+        {
+            color: Red;
+        }
+
+    </style>
+
+    <script type="text/javascript" src="http://ajax.googleapis.com/ajax/libs/jquery/1.4.2/jquery.min.js"></script>
+    <script type="text/javascript" src="http://ajax.googleapis.com/ajax/libs/jqueryui/1.8.5/jquery-ui.min.js"></script>
+    <script type="text/javascript" language="Javascript">
+        var mimeType = "application/x-fbtestplugin";
+        var pluginCB = null;
+
+        function plugin() {
+            return document.getElementById("testPlugin");
+        }
+
+        function injectPlugin(dest, callback) {
+            pluginCB = callback;
+            var html = '<object id="testPlugin" type="' + mimeType + '" width="100%" height="100%">';
+            html += '<param name="onload" value="pluginCB" />';
+            html += '</object>';
+            dest[0].innerHTML = html;
+        }
+
+        function addTest(id, text) {
+            $("#testResults ul")
+                .append("<li id='" + id + "'>" + text + "...</li>")
+            $("#" + id).attr("text", text);
+        }
+
+        function markPassed(id) {
+            var el = $("#" + id);
+            el.html(el.attr("text") + " passed!").addClass("passed").removeClass("failed");
+        }
+        function markFailed(id) {
+            var el = $("#" + id);
+            el.html(el.attr("text") + " failed!").addClass("failed").removeClass("passed");
+        }
+
+        function pageLoaded() {
+            addTest("loaded", "Plugin onload event");
+            addTest("valid", "Plugin valid test");
+            addTest("getPluginPath", "Get plugin path");
+            addTest("echo", "Plugin echo test");
+            addTest("reverse", "Plugin reverse test");
+            addTest("getMap", "Plugin return map test");
+            addTest("mathAPI", "Plugin return JSAPI object test");
+            addTest("location", "Get page location test");
+            addTest("mathApiAdd", "Use custom JSAPI coming in from script");
+            markFailed("loaded");
+            injectPlugin($("#pluginContainer"), pluginLoaded);
+        }
+
+        function pluginLoaded() {
+            markPassed("loaded");
             $("#pluginContainer").css("border", "1px solid black");
-            $("#pluginPath").text(plugin().pluginPath);
-            setTimeout(pluginRunTests, 500);
-        }
-
-        function pluginRunTests() {
-            var plugin = window.plugin();
-            if (plugin.valid)
-                markPassed("valid");
-            else
-                markFailed("valid");
-
-            if (plugin.echo("Hello!") == "Hello!"
-                && plugin.echo(1234) == 1234
-                && plugin.echo(12.445) == 12.445
-                && plugin.echo(true) == true) {
-                markPassed("echo");
-            } else {
-                markFailed("echo");
-            }
-
-            var tmp = Array();
-            for (var i = 0; i < 15; i++) {
-                tmp.push(i);
-            }
-            var tmp2 = plugin.reverseArray(tmp);
-            var success = true;
-            for (var i = 0; i < 15; i++) {
-                if (tmp2[i] != 14 - i) {
-                    success = false;
-                    break;
-                }
-            }
-            if (success)
-                markPassed("reverse");
-            else
-                markFailed("reverse");
-
-            var check = plugin.getUserData();
-            if (check.Name != "Richard Bateman"
-                || typeof(check.Kids) != "object"
-                || check.Kids[0] != "Caleb"
-                || typeof (check.inner) != "object"
-                || check.inner.test3 != 12.4
-                || check.inner.test != 12
-                || check.Kids[3].test4 != "asdf")
-                markFailed("getMap");
-            else
-                markPassed("getMap");
-
-            var math = plugin.simpleMath;
-            if (math.add(34, 43) != 77
-                || math.sub(10, 5) != 5) {
-                markFailed("mathAPI");
-            } else {
-                markPassed("mathAPI");
-            }
-
-            if (plugin.getPageLocation() != window.location.href)
-                markFailed("location");
-            else
-                markPassed("location");
-        }
-
+            setTimeout(pluginRunTests, 500);
+        }
+
+        function pluginRunTests() {
+            var plugin = window.plugin();
+            if (plugin.valid)
+                markPassed("valid");
+            else
+                markFailed("valid");
+                
+            try {
+                var path = plugin.pluginPath;
+                if (path.length < 1) 
+                    throw (new Error("path.length < 1"));
+                $("#pluginPath").text(path);
+                markPassed("getPluginPath");
+            } catch (e) {
+                markFailed("getPluginPath");
+            }
+
+            if (plugin.echo("Hello!") == "Hello!"
+                && plugin.echo(1234) == 1234
+                && plugin.echo(12.445) == 12.445
+                && plugin.echo(true) == true) {
+                markPassed("echo");
+            } else {
+                markFailed("echo");
+            }
+
+            var tmp = Array();
+            for (var i = 0; i < 15; i++) {
+                tmp.push(i);
+            }
+            var tmp2 = plugin.reverseArray(tmp);
+            var success = true;
+            for (var i = 0; i < 15; i++) {
+                if (tmp2[i] != 14 - i) {
+                    success = false;
+                    break;
+                }
+            }
+            if (success)
+                markPassed("reverse");
+            else
+                markFailed("reverse");
+
+            var check = plugin.getUserData();
+            if (check.Name != "Richard Bateman"
+                || typeof(check.Kids) != "object"
+                || check.Kids[0] != "Caleb"
+                || typeof (check.inner) != "object"
+                || check.inner.test3 != 12.4
+                || check.inner.test != 12
+                || check.Kids[3].test4 != "asdf")
+                markFailed("getMap");
+            else
+                markPassed("getMap");
+
+            var math = plugin.simpleMath;
+            if (math.add(34, 43) != 77
+                || math.sub(10, 5) != 5) {
+                markFailed("mathAPI");
+            } else {
+                markPassed("mathAPI");
+            }
+
+            if (plugin.getPageLocation() != window.location.href)
+                markFailed("location");
+            else
+                markPassed("location");
+                
+            try {
+                if (plugin.addWithSimpleMath(plugin.simpleMath, 23, 532) != 555)
+                    markFailed("mathApiAdd");
+                else
+                    markPassed("mathApiAdd");
+            } catch (e) {
+                    markFailed("mathApiAdd");
+            }
+        }
+
         $(document).ready(pageLoaded);
-
-    </script>
-</head>
-<body>
-    <div class="header">
+
+    </script>
+</head>
+<body>
+    <div class="header">
         <h1>FBTestPlugin - Test page</h1>
-        <small>Plugin path: <span id="pluginPath">?</span></small>
-    </div>
-    <div id="pluginContainer">
-        <br /><br /><br />Plugin will go here!
-    </div>
-    <div id="testResults">
-        <ul>
-        </ul>
-    </div>
-</body>
-</html>
-=======
-<!-- saved from url=(0013)about:internet -->
-<!-- The above comment makes IE treat this as a web page -->
-<html>
-<head>
-    <title>atl 8.0 test page for object fbcontrol</title>
-    <link type="text/css" href="http://ajax.googleapis.com/ajax/libs/jqueryui/1.8.5/themes/base/jquery-ui.css" rel="Stylesheet" />
-    <style>
-
-        body
-        {
-            padding: 0;
-            margin: 0;
-        }
-    
-        .header 
-        {
-            text-align: center;
-            border: 1px solid black;
-            width: 900px;
-        }
-    
-        #pluginContainer
-        {
-            width: 300px;
-            height: 300px;
-            border: 5px dotted gray;
-            text-align: center;
-            margin: 0 auto;
-            float: left;
-        }
-    
-        #testResults
-        {
-            border: 1px dashed gray;
-            width: 600px;
-            height: 300px;
-            float: left;
-        }
-    
-        #testResults ul
-        {
-            border-bottom: 1px solid black;
-            margin: 0;
-            padding: 0;
-            list-style: none;
-        }
-    
-        #testResults ul li
-        {
-            padding-left: 1em;
-            color: Gray;
-        }
-    
-        #testResults ul li.passed
-        {
-            color: Green;
-        }
-
-        #testResults ul li.failed
-        {
-            color: Red;
-        }
-
-    </style>
-
-    <script type="text/javascript" src="http://ajax.googleapis.com/ajax/libs/jquery/1.4.2/jquery.min.js"></script>
-    <script type="text/javascript" src="http://ajax.googleapis.com/ajax/libs/jqueryui/1.8.5/jquery-ui.min.js"></script>
-    <script type="text/javascript" language="Javascript">
-        var mimeType = "application/x-fbtestplugin";
-        var pluginCB = null;
-
-        function plugin() {
-            return document.getElementById("testPlugin");
-        }
-
-        function injectPlugin(dest, callback) {
-            pluginCB = callback;
-            var html = '<object id="testPlugin" type="' + mimeType + '" width="100%" height="100%">';
-            html += '<param name="onload" value="pluginCB" />';
-            html += '</object>';
-            dest[0].innerHTML = html;
-        }
-
-        function addTest(id, text) {
-            $("#testResults ul")
-                .append("<li id='" + id + "'>" + text + "...</li>")
-            $("#" + id).attr("text", text);
-        }
-
-        function markPassed(id) {
-            var el = $("#" + id);
-            el.html(el.attr("text") + " passed!").addClass("passed").removeClass("failed");
-        }
-        function markFailed(id) {
-            var el = $("#" + id);
-            el.html(el.attr("text") + " failed!").addClass("failed").removeClass("passed");
-        }
-
-        function pageLoaded() {
-            addTest("loaded", "Plugin onload event");
-            addTest("valid", "Plugin valid test");
-            addTest("getPluginPath", "Get plugin path");
-            addTest("echo", "Plugin echo test");
-            addTest("reverse", "Plugin reverse test");
-            addTest("getMap", "Plugin return map test");
-            addTest("mathAPI", "Plugin return JSAPI object test");
-            addTest("location", "Get page location test");
-            addTest("mathApiAdd", "Use custom JSAPI coming in from script");
-            markFailed("loaded");
-            injectPlugin($("#pluginContainer"), pluginLoaded);
-        }
-
-        function pluginLoaded() {
-            markPassed("loaded");
-            $("#pluginContainer").css("border", "1px solid black");
-            setTimeout(pluginRunTests, 500);
-        }
-
-        function pluginRunTests() {
-            var plugin = window.plugin();
-            if (plugin.valid)
-                markPassed("valid");
-            else
-                markFailed("valid");
-                
-            try {
-                var path = plugin.pluginPath;
-                if (path.length < 1) 
-                    throw (new Error("path.length < 1"));
-                $("#pluginPath").text(path);
-                markPassed("getPluginPath");
-            } catch (e) {
-                markFailed("getPluginPath");
-            }
-
-            if (plugin.echo("Hello!") == "Hello!"
-                && plugin.echo(1234) == 1234
-                && plugin.echo(12.445) == 12.445
-                && plugin.echo(true) == true) {
-                markPassed("echo");
-            } else {
-                markFailed("echo");
-            }
-
-            var tmp = Array();
-            for (var i = 0; i < 15; i++) {
-                tmp.push(i);
-            }
-            var tmp2 = plugin.reverseArray(tmp);
-            var success = true;
-            for (var i = 0; i < 15; i++) {
-                if (tmp2[i] != 14 - i) {
-                    success = false;
-                    break;
-                }
-            }
-            if (success)
-                markPassed("reverse");
-            else
-                markFailed("reverse");
-
-            var check = plugin.getUserData();
-            if (check.Name != "Richard Bateman"
-                || typeof(check.Kids) != "object"
-                || check.Kids[0] != "Caleb"
-                || typeof (check.inner) != "object"
-                || check.inner.test3 != 12.4
-                || check.inner.test != 12
-                || check.Kids[3].test4 != "asdf")
-                markFailed("getMap");
-            else
-                markPassed("getMap");
-
-            var math = plugin.simpleMath;
-            if (math.add(34, 43) != 77
-                || math.sub(10, 5) != 5) {
-                markFailed("mathAPI");
-            } else {
-                markPassed("mathAPI");
-            }
-
-            if (plugin.getPageLocation() != window.location.href)
-                markFailed("location");
-            else
-                markPassed("location");
-                
-            try {
-                if (plugin.addWithSimpleMath(plugin.simpleMath, 23, 532) != 555)
-                    markFailed("mathApiAdd");
-                else
-                    markPassed("mathApiAdd");
-            } catch (e) {
-                    markFailed("mathApiAdd");
-            }
-        }
-
-        $(document).ready(pageLoaded);
-
-    </script>
-</head>
-<body>
-    <div class="header">
-        <h1>FBTestPlugin - Test page</h1>
-        <small>Plugin path: <span id="pluginPath">?</span></small>
-    </div>
-    <div id="pluginContainer">
-        <br /><br /><br />Plugin will go here!
-    </div>
-    <div id="testResults">
-        <ul>
-        </ul>
-    </div>
-</body>
-</html>
->>>>>>> e2d1d15d
+        <small>Plugin path: <span id="pluginPath">?</span></small>
+    </div>
+    <div id="pluginContainer">
+        <br /><br /><br />Plugin will go here!
+    </div>
+    <div id="testResults">
+        <ul>
+        </ul>
+    </div>
+</body>
+</html>