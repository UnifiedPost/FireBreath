--- conflicted
+++ resolved
@@ -27,11 +27,7 @@
 # This long line is ugly, but breaking it up to multiple lines will 
 # break on cmake 2.6. LD_FLAGS will get separated by semi-colon 
 # which is not gcc compatible
-<<<<<<< HEAD
-set(NPAPI_LINK_FLAGS "-Wl,--discard-all -Wl,-Bsymbolic -Wl,-z,defs -Wl,--version-script=${FB_ESC_ROOT_DIR}/gen_templates/version_script.txt")
-=======
 set(NPAPI_LINK_FLAGS "-Wl,--discard-all -Wl,-Bsymbolic -Wl,-z,defs -Wl,--version-script=\"${FB_ROOT_DIR}/gen_templates/version_script.txt\"")
->>>>>>> c4977749
 
 MACRO(find_firebreath_x11_deps)
 
@@ -39,17 +35,10 @@
     if (NOT FB_GUI_DISABLED)
         if (NOT GTK_INCLUDE_DIRS)
             pkg_check_modules(GTK REQUIRED gtk+-2.0)
-<<<<<<< HEAD
-            set (GTK_INCLUDE_DIRS ${GTK_INCLUDE_DIRS} CACHE INTERNAL "GTK include dirs" PARENT_SCOPE)
-            set (GTK_LIBRARIES ${GTK_LIBRARIES} CACHE INTERNAL "GTK libraries" PARENT_SCOPE)
-            set (GTK_LIBRARY_DIRS ${GTK_LIBRARY_DIRS} CACHE INTERNAL "GTK library dirs" PARENT_SCOPE)
-            set (GTK_LDFLAGS ${GTK_LDFLAGS} CACHE INTERNAL "GTK LDFLAGS" PARENT_SCOPE)
-=======
             set (GTK_INCLUDE_DIRS ${GTK_INCLUDE_DIRS} PARENT_SCOPE)
             set (GTK_LIBRARIES ${GTK_LIBRARIES} PARENT_SCOPE)
             set (GTK_LIBRARY_DIRS ${GTK_LIBRARY_DIRS} PARENT_SCOPE)
             set (GTK_LDFLAGS ${GTK_LDFLAGS} PARENT_SCOPE)
->>>>>>> c4977749
         endif()
         set (FB_INCLUDE_DIRS ${FB_INCLUDE_DIRS} ${GTK_INCLUDE_DIRS})
         set (FB_PLUGIN_LIBRARIES ${FB_PLUGIN_LIBRARIES} ${GTK_LIBRARIES} PARENT_SCOPE)
