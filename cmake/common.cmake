--- conflicted
+++ resolved
@@ -38,7 +38,6 @@
     include(${FB_ROOT}/cmake/X11.cmake)
 endif()
 
-<<<<<<< HEAD
 if ( CMAKE_SIZEOF_VOID_P EQUAL 8 )
     set ( FB_PLATFORM_ARCH_32 0 )
     set ( FB_PLATFORM_ARCH_64 1 )
@@ -48,13 +47,12 @@
     set ( FB_PLATFORM_ARCH_64 0 )
     set ( FB_PLATFORM_ARCH_NAME "i386" )
 endif ( CMAKE_SIZEOF_VOID_P EQUAL 8 )
-=======
+
 # include the Chrome package generation function
 include(${FB_ROOT}/cmake/chrome.cmake)
 
 # include the XPI generation function
 include(${FB_ROOT}/cmake/xpi.cmake)
->>>>>>> eb23dcb4
 
 # include file with the crazy configure_template function
 include(${FB_ROOT}/cmake/configure_template.cmake)
