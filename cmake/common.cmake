--- conflicted
+++ resolved
@@ -161,8 +161,25 @@
                     WORKING_DIRECTORY "${FB_ROOT_DIR}")
             else()
                 message("Downloading...")
-<<<<<<< HEAD
-                file (DOWNLOAD "http://nodeload.github.com/firebreath/firebreath-boost/tarball/master" "${CMAKE_CURRENT_BINARY_DIR}/boost.tar.gz" STATUS DL_STATUS SHOW_PROGRESS)
+                find_program(CURL curl)
+                find_program(WGET wget PATHS "${CMAKE_DIR}/")
+                if (NOT ${CURL} MATCHES "CURL-NOTFOUND")
+                    execute_process(
+                        COMMAND ${CURL}
+                        -L "${FB_URL}"
+                        OUTPUT_FILE "${CMAKE_CURRENT_BINARY_DIR}/boost.tar.gz"
+                        )
+                elseif (NOT ${WGET} MATCHES "WGET-NOTFOUND")
+                    execute_process(
+                        COMMAND ${WGET}
+                        --no-check-certificate
+                        -o "${CMAKE_CURRENT_BINARY_DIR}/boost.tar.gz"
+                        "${FB_URL}"
+                        )
+                else()
+                    file (DOWNLOAD "${FB_URL}" "${CMAKE_CURRENT_BINARY_DIR}/boost.tar.gz" STATUS DL_STATUS SHOW_PROGRESS)
+                    message("Result: ${DL_STATUS}")
+                endif()
                 if (NOT EXISTS "${CMAKE_CURRENT_BINARY_DIR}/boost.tar.gz")
                     message("Error downloading firebreath-boost. Please get firebreath-boost from ")
                     message("http://github.com/firebreath/firebreath-boost and install it into")
@@ -171,28 +188,6 @@
                     message("    src/3rdParty/boost/libs/")
                     message(FATAL_ERROR "firebreath-boost could not be installed. Please install manually.")
                 endif()
-                message("Result: ${DL_STATUS}")
-=======
-                find_program(CURL curl)
-                find_program(WGET wget PATHS "${CMAKE_DIR}/")
-                if (NOT ${CURL} MATCHES "CURL-NOTFOUND")
-                    execute_process(
-                        COMMAND ${CURL}
-                        -L "${FB_URL}"
-                        OUTPUT_FILE "${CMAKE_CURRENT_BINARY_DIR}/boost.tar.gz"
-                        )
-                elseif (NOT ${WGET} MATCHES "WGET-NOTFOUND")
-                    execute_process(
-                        COMMAND ${WGET}
-                        --no-check-certificate
-                        -o "${CMAKE_CURRENT_BINARY_DIR}/boost.tar.gz"
-                        "${FB_URL}"
-                        )
-                else()
-                    file (DOWNLOAD "${FB_URL}" "${CMAKE_CURRENT_BINARY_DIR}/boost.tar.gz" STATUS DL_STATUS SHOW_PROGRESS)
-                    message("Result: ${DL_STATUS}")
-                endif()
->>>>>>> 2035cac5
                 find_program(TAR tar NO_DEFAULT_PATHS)
                 find_program(GZIP gzip NO_DEFAULT_PATHS)
                 if (WIN32)
@@ -244,4 +239,4 @@
             endif()
         endif()
     endif()
-endfunction()
+endfunction()