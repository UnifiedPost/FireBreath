--- conflicted
+++ resolved
@@ -19,10 +19,7 @@
 )
 
 find_library(COCOA_FRAMEWORK Cocoa)
-<<<<<<< HEAD
-=======
 find_library(CARBON_FRAMEWORK Carbon)
->>>>>>> aa9fc706
 
 SOURCE_GROUP(Mac FILES ${PLATFORM})
 
@@ -41,8 +38,5 @@
 target_link_libraries(${PROJNAME}
     ${PLUGIN_INTERNAL_DEPS}
     ${COCOA_FRAMEWORK}
-<<<<<<< HEAD
-=======
     ${CARBON_FRAMEWORK}
->>>>>>> aa9fc706
     )