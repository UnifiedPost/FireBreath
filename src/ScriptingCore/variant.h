/*
* (C) Copyright Christopher Diggins 2005
* (C) Copyright Pablo Aguilar 2005
* (C) Copyright Kevlin Henney 2001
*
* Distributed under the Boost Software License, Version 1.0. (See
* accompanying file LICENSE_1_0.txt or copy at
* http://www.boost.org/LICENSE_1_0.txt)  
*
* This file was originally written by Christopher Diggins, and then was modified in 2008
* by Richard Bateman for the FireBreath open source project; it was renamed to FB::variant at that
* time.
*/

#ifndef CDIGGINS_ANY_HPP
#define CDIGGINS_ANY_HPP

//#define ANY_IMPLICIT_CASTING    // added to enable implicit casting

#include <stdexcept>
#include <typeinfo>
#include <algorithm>
#include <cstdlib>
#include <sstream>
#include <string>

#include <boost/numeric/conversion/cast.hpp>
#include <boost/lexical_cast.hpp>

#include "APITypes.h"
#include "Util/meta_util.h"
#include "utf8_tools.h"
//#include "BrowserObjectAPI.h"



#ifdef _WIN32
#pragma warning( disable : 4800 )
#endif

#define FB_BEGIN_CONVERT_MAP(_type_) \
    const std::type_info *type(&get_type()); \
    if (*type == typeid(_type_)) { \
    return cast< _type_ >(); \
    } else

#define FB_END_CONVERT_MAP(_type_) { throw bad_variant_cast(get_type(), typeid(_type_)); }
#define FB_END_CONVERT_MAP_NO_THROW(_type_) {}

#define FB_CONVERT_ENTRY_SIMPLE(_type_, _srctype_)             \
    if ( *type == typeid( _srctype_ ) ) {              \
    return static_cast< _type_ >( cast< _srctype_ >() );\
    } else

#define FB_CONVERT_ENTRY_COMPLEX_BEGIN(_srctype_, _var_) \
    if (*type == typeid(_srctype_)) { \
    _srctype_ _var_ = cast<_srctype_>();

#define FB_CONVERT_ENTRY_COMPLEX_END() \
    } else

#define FB_CONVERT_ENTRY_NUMERIC(_type_, _srctype_) \
    if (*type == typeid(_srctype_)) { \
        try { \
            return boost::numeric_cast<_type_>(cast<_srctype_>());\
<<<<<<< HEAD
        } catch (const boost::numeric::bad_numeric_cast& ) { \
=======
        } catch (const boost::numeric::bad_numeric_cast&) { \
>>>>>>> dd97affa
            throw bad_variant_cast(get_type(), typeid(_type_)); \
        } \
    } else

#define FB_CONVERT_ENTRY_FROM_STRING(_type_, _srctype_) \
    if (*type == typeid(_srctype_)) { \
        typedef _srctype_::value_type char_type; \
        std::basic_istringstream<char_type> iss(cast<_srctype_>()); \
        _type_ to; \
        if (iss >> to) { \
            return to; \
        } else { \
            throw bad_variant_cast(get_type(), typeid(_type_)); \
        } \
    } else

#define FB_CONVERT_ENTRY_FROM_STRING_TYPE(_type_, _srctype_) \
    if (*type == typeid(_srctype_)) { \
        typedef _type_::value_type char_type; \
        std::basic_ostringstream<char_type> oss; \
        if (oss << cast<_srctype_>()) { \
            return oss.str(); \
        } else { \
            throw bad_variant_cast(get_type(), typeid(_type_)); \
        } \
    } else

#define FB_CONVERT_ENTRY_TO_STRING(_srctype_)  FB_CONVERT_ENTRY_FROM_STRING_TYPE(std::string , _srctype_)
#define FB_CONVERT_ENTRY_TO_WSTRING(_srctype_) FB_CONVERT_ENTRY_FROM_STRING_TYPE(std::wstring, _srctype_)

namespace FB
{
    class BrowserObjectAPI;
    struct bad_variant_cast : std::bad_cast {
        bad_variant_cast(const std::type_info& src, const std::type_info& dest)
            : from(src.name()), to(dest.name())
        { }
        virtual const char* what() { 
            return "bad cast"; 
        }
        const char* from;
        const char* to;
    };

    namespace variant_detail
    {
        // function pointer table
        struct fxn_ptr_table {
            const std::type_info& (*get_type)();
            void (*static_delete)(void**);
            void (*clone)(void* const*, void**);
            void (*move)(void* const*,void**);
            bool (*less)(void* const*, void* const*);
        };

        // static functions for small value-types 
        template<bool is_small>
        struct fxns
        {
            template<typename T>
            struct type {
                static const std::type_info& get_type() { 
                    return typeid(T); 
                }
                static void static_delete(void** x) { 
                    reinterpret_cast<T*>(x)->~T(); 
                }
                static void clone(void* const* src, void** dest) { 
                    new(dest) T(*reinterpret_cast<T const*>(src)); 
                }
                static void move(void* const* src, void** dest) { 
                    reinterpret_cast<T*>(dest)->~T(); 
                    *reinterpret_cast<T*>(dest) = *reinterpret_cast<T const*>(src); 
                }
                static bool lessthan(void* const* left, void* const* right) {
                    T l(*reinterpret_cast<T const*>(left));
                    T r(*reinterpret_cast<T const*>(right));

                    return l < r;
                }
            };
        };

        // static functions for big value-types (bigger than a void*)
        template<>
        struct fxns<false>
        {
            template<typename T>
            struct type {
                static const std::type_info& get_type() { 
                    return typeid(T); 
                }
                static void static_delete(void** x) { 
                    delete(*reinterpret_cast<T**>(x)); 
                }
                static void clone(void* const* src, void** dest) { 
                    *dest = new T(**reinterpret_cast<T* const*>(src)); 
                }
                static void move(void* const* src, void** dest) { 
                    (*reinterpret_cast<T**>(dest))->~T(); 
                    **reinterpret_cast<T**>(dest) = **reinterpret_cast<T* const*>(src); 
                }
                static bool lessthan(void* const* left, void* const* right) {
                    return **reinterpret_cast<T* const*>(left) < **reinterpret_cast<T* const*>(right);
                }
            };
        };

        template<typename T>
        struct get_table 
        {
            static const bool is_small = sizeof(T) <= sizeof(void*);

            static fxn_ptr_table* get()
            {
                static fxn_ptr_table static_table = {
                    fxns<is_small>::template type<T>::get_type
                    , fxns<is_small>::template type<T>::static_delete
                    , fxns<is_small>::template type<T>::clone
                    , fxns<is_small>::template type<T>::move
                    , fxns<is_small>::template type<T>::lessthan
                };
                return &static_table;
            }
        };

        struct empty {
            bool operator<(const empty& rh) const
            {
                return false;
            }
            template <typename T>
            bool operator<(const T& rh) const
            {
                return true;
            }
        };
    } // namespace variant_detail

    class variant
    {
    public:
        // structors
        template <typename T>
        variant(const T& x) {
            table = variant_detail::get_table<T>::get();
            if (sizeof(T) <= sizeof(void*)) {
                new(&object) T(x);
            }
            else {        
                object = new T(x);
            }
        }

        variant(const wchar_t *x) {
            table = variant_detail::get_table<variant_detail::empty>::get();
            object = NULL;
            assign(x);
        }

        variant(const char *x) {
            table = variant_detail::get_table<variant_detail::empty>::get();
            object = NULL;
            assign(x);
        }

        variant() {
            table = variant_detail::get_table<variant_detail::empty>::get();
            object = NULL;
        }

        // Utilize the assignment operator
        variant(const variant& x) {
            *this = x;
        }

        ~variant() {
            table->static_delete(&object);
        }

        // assignment
        variant& assign(const variant& x) {
            // are we copying between the same type?
            if (table == x.table) {
                // if so, we can avoid reallocation
                table->move(&x.object, &object);
            }
            else {
                reset();
                x.table->clone(&x.object, &object);                          
                table = x.table;
            }
            return *this;
        }

        variant& assign(const char *x) {
            return assign(std::string(x));
        }

        variant& assign(const wchar_t *x) {
            return assign(std::wstring(x));
        }

        template <typename T>
        variant& assign(const T& x)
        {
            // are we copying between the same type?
            variant_detail::fxn_ptr_table* x_table = variant_detail::get_table<T>::get();
            if (table == x_table) {
                // if so, we can avoid deallocating and resuse memory 
                if (sizeof(T) <= sizeof(void*)) {
                    // create copy on-top of object pointer itself
                    new(&object) T(x);
                }
                else {
                    // create copy on-top of old version
                    new(object) T(x);
                }
            }
            else {        
                reset();
                if (sizeof(T) <= sizeof(void*)) {
                    // create copy on-top of object pointer itself
                    new(&object) T(x);
                    // update table pointer 
                    table = x_table;
                }
                else {
                    object = new T(x);          
                    table = x_table;
                }
            }
            return *this;
        }

        // assignment operator 
        template<typename T>
        variant& operator=(T const& x) {
            return assign(x);
        }

        variant& operator=(variant const& rh) {
            table = variant_detail::get_table<variant_detail::empty>::get();
            return assign(rh);
        }

        // utility functions
        variant& swap(variant& x) {
            std::swap(table, x.table);
            std::swap(object, x.object);
            return *this;
        }

        // comparison function
        bool operator<(const variant& rh) const
        {
            return lessthan(rh);
        }

        bool lessthan(const variant& rh) const {
            if (get_type() == rh.get_type()) {
                return table->less(&object, &rh.object);
            } else {
                std::string left = get_type().name();
                std::string right = rh.get_type().name();
                return left < right;
            }
        }

        const std::type_info& get_type() const {
            return table->get_type();
        }

        template<typename T>
        bool is_of_type() const {
            return (get_type() == typeid(T));
        }

        template<typename T>
        const T& cast() const {
            if (get_type() != typeid(T)) {
                throw bad_variant_cast(get_type(), typeid(T));
            }
            if (sizeof(T) <= sizeof(void*)) {
                return *reinterpret_cast<T const*>(&object);
            }
            else {
                return *reinterpret_cast<T const*>(object);
            }
        }
        
        template<typename T>        
        typename FB::meta::disable_for_containers_and_numbers<T, const T>::type
        convert_cast() const
        {
            return convert_cast_impl<T>();
        }

        template<class T>
        typename FB::meta::enable_for_numbers<T, T>::type
        convert_cast() const;
        
        template<class Cont>
        typename FB::meta::enable_for_non_assoc_containers<Cont, const Cont>::type
        convert_cast() const;
        
        template<class Dict>
        typename FB::meta::enable_for_pair_assoc_containers<Dict, const Dict>::type
        convert_cast() const;

        // implicit casting is disabled by default for compatibility with boost::any 
#ifdef ANY_IMPLICIT_CASTING
        // automatic casting operator
        template<typename T>
        operator T() const {
            return convert_cast<T>();
        }
#endif // implicit casting

        bool empty() const {
            //return object == NULL;
            return table == variant_detail::get_table<variant_detail::empty>::get();
        }

        void reset()
        {
            if (empty()) return; 
            table->static_delete(&object);
            table = variant_detail::get_table<variant_detail::empty>::get();
            object = NULL;
        }
        
        // boost::any-like casting
        template<typename T>
        inline T* variant_cast() 
        {
            if (get_type() != typeid(T)) {
                throw bad_variant_cast(get_type(), typeid(T));
            }
            if (sizeof(T) <= sizeof(void*)) {
                return reinterpret_cast<T*>(&object);
            }
            else {
                return reinterpret_cast<T*>(object);
            }
        }

    private:
        template<typename T>
        const T convert_cast_impl() const {
            return cast<T>();
        }

        // fields
        variant_detail::fxn_ptr_table* table;      
        void* object;
    };

    // boost::any-like casting
    template<typename T>
    inline T* variant_cast(variant* v) {
        return v->variant_cast<T>();
    }

    template<typename T>
    inline T const* variant_cast(variant const* v) {
        return variant_cast<T>(const_cast<variant*>(v));
    }

    template<typename T>
    inline T const& variant_cast(variant const& v){
        return *variant_cast<T>(const_cast<variant*>(&v));
    }
    
    template<> inline const void variant::convert_cast_impl<void>() const {
        return;
    }
    
    template<> inline const variant variant::convert_cast_impl<variant>() const {
        return *this;
    }
    
    template<class T>
    inline typename FB::meta::enable_for_numbers<T, T>::type
    variant::convert_cast() const {
        FB_BEGIN_CONVERT_MAP(T)
        FB_CONVERT_ENTRY_NUMERIC(T, char)
        FB_CONVERT_ENTRY_NUMERIC(T, unsigned char)
        FB_CONVERT_ENTRY_NUMERIC(T, short)
        FB_CONVERT_ENTRY_NUMERIC(T, unsigned short)
        FB_CONVERT_ENTRY_NUMERIC(T, int)
        FB_CONVERT_ENTRY_NUMERIC(T, unsigned int)
        FB_CONVERT_ENTRY_NUMERIC(T, long)
        FB_CONVERT_ENTRY_NUMERIC(T, unsigned long)
        FB_CONVERT_ENTRY_NUMERIC(T, float)
        FB_CONVERT_ENTRY_NUMERIC(T, double)
        FB_CONVERT_ENTRY_COMPLEX_BEGIN(bool, bval);
            // we handle bool here specifically because the numeric_cast produces warnings
            return static_cast<T>(bval ? 1 : 0);
        FB_CONVERT_ENTRY_COMPLEX_END();
        FB_CONVERT_ENTRY_FROM_STRING(T, std::string)
        FB_CONVERT_ENTRY_FROM_STRING(T, std::wstring)
        FB_END_CONVERT_MAP(T)
    }
    
    template<> inline const std::string variant::convert_cast_impl<std::string>() const {
        FB_BEGIN_CONVERT_MAP(std::string);
        FB_CONVERT_ENTRY_TO_STRING(double);
        FB_CONVERT_ENTRY_TO_STRING(float);
        FB_CONVERT_ENTRY_TO_STRING(int);
        FB_CONVERT_ENTRY_TO_STRING(unsigned int);
        FB_CONVERT_ENTRY_COMPLEX_BEGIN(bool, bval);
        return bval ? "true" : "false";
        FB_CONVERT_ENTRY_COMPLEX_END();
        FB_CONVERT_ENTRY_COMPLEX_BEGIN(std::wstring, str);
        return wstring_to_utf8(str);
        FB_CONVERT_ENTRY_COMPLEX_END();
        FB_CONVERT_ENTRY_TO_STRING(long);
        FB_CONVERT_ENTRY_TO_STRING(unsigned long);
        FB_CONVERT_ENTRY_TO_STRING(short);
        FB_CONVERT_ENTRY_TO_STRING(unsigned short);
        FB_CONVERT_ENTRY_TO_STRING(char);
        FB_CONVERT_ENTRY_TO_STRING(unsigned char);
        FB_END_CONVERT_MAP(std::string);
    }

    template<> inline const std::wstring variant::convert_cast_impl<std::wstring>() const {
        FB_BEGIN_CONVERT_MAP(std::wstring);
        FB_CONVERT_ENTRY_TO_WSTRING(double);
        FB_CONVERT_ENTRY_TO_WSTRING(float);
        FB_CONVERT_ENTRY_TO_WSTRING(int);
        FB_CONVERT_ENTRY_TO_WSTRING(unsigned int);
        FB_CONVERT_ENTRY_COMPLEX_BEGIN(bool, bval);
        return bval ? L"true" : L"false";
        FB_CONVERT_ENTRY_COMPLEX_END();
        FB_CONVERT_ENTRY_COMPLEX_BEGIN(std::string, str);
        return utf8_to_wstring(str);
        FB_CONVERT_ENTRY_COMPLEX_END();
        FB_CONVERT_ENTRY_TO_WSTRING(long);
        FB_CONVERT_ENTRY_TO_WSTRING(unsigned long);
        FB_CONVERT_ENTRY_TO_WSTRING(short);
        FB_CONVERT_ENTRY_TO_WSTRING(unsigned short);
        FB_CONVERT_ENTRY_TO_WSTRING(char);
        FB_CONVERT_ENTRY_TO_WSTRING(unsigned char);
        FB_END_CONVERT_MAP(std::wstring);
    }
    
    template<> inline const bool variant::convert_cast_impl<bool>() const {
        FB_BEGIN_CONVERT_MAP(bool);
        FB_CONVERT_ENTRY_COMPLEX_BEGIN(std::string, str);
        std::transform(str.begin(), str.end(), str.begin(), ::tolower); 
        return (str == "y" || str == "1" || str == "yes" || str == "true" || str == "t");
        FB_CONVERT_ENTRY_COMPLEX_END();
        FB_CONVERT_ENTRY_COMPLEX_BEGIN(std::wstring, str);
        std::transform(str.begin(), str.end(), str.begin(), ::tolower); 
        return (str == L"y" || str == L"1" || str == L"yes" || str == L"true" || str == L"t");
        FB_CONVERT_ENTRY_COMPLEX_END();
        FB_END_CONVERT_MAP_NO_THROW(short);
        
        return convert_cast_impl<long>();
    }
}

#undef FB_BEGIN_CONVERT_MAP
#undef FB_END_CONVERT_MAP
#undef FB_END_CONVERT_MAP_NO_THROW
#undef FB_CONVERT_ENTRY_SIMPLE
#undef FB_CONVERT_ENTRY_NUMERIC
#undef FB_CONVERT_ENTRY_TO_STRING
#undef FB_CONVERT_ENTRY_TO_WSTRING
#undef FB_CONVERT_ENTRY_FROM_STRING
#undef FB_CONVERT_ENTRY_FROM_STRING_TYPE
#undef FB_CONVERT_ENTRY_COMPLEX_BEGIN
#undef FB_CONVERT_ENTRY_COMPLEX_END

#endif // CDIGGINS_ANY_HPP<|MERGE_RESOLUTION|>--- conflicted
+++ resolved
@@ -63,11 +63,7 @@
     if (*type == typeid(_srctype_)) { \
         try { \
             return boost::numeric_cast<_type_>(cast<_srctype_>());\
-<<<<<<< HEAD
         } catch (const boost::numeric::bad_numeric_cast& ) { \
-=======
-        } catch (const boost::numeric::bad_numeric_cast&) { \
->>>>>>> dd97affa
             throw bad_variant_cast(get_type(), typeid(_type_)); \
         } \
     } else
