--- conflicted
+++ resolved
@@ -1,133 +1,129 @@
-/**********************************************************\
-Original Author: Richard Bateman (taxilian)
-
-Created:    Oct 15, 2009
-License:    Dual license model; choose one of two:
-            New BSD License
-            http://www.opensource.org/licenses/bsd-license.php
-            - or -
-            GNU Lesser General Public License, version 2.1
-            http://www.gnu.org/licenses/lgpl-2.1.html
-
-Copyright 2009 Richard Bateman, Firebreath development team
-\**********************************************************/
-
-#ifndef H_FB_STRINGIDMAP
-#define H_FB_STRINGIDMAP
-
-#include <map>
-#include <vector>
-#include <string>
-
-#include "APITypes.h"
-
-namespace FB {
-
-    template <class IDTYPE>
-    class TypeIDMap
-    {
-    protected:
-        class compare_variants { // simple comparison function
-           public:
-               bool operator()(const FB::variant &x, const FB::variant &y) const
-               {
-                   return x.lessthan(y);
-               }
-        };
-
-        class compare_numerics { // simple numeric comparison function
-            public:
-                bool operator()(const IDTYPE &x, const IDTYPE &y) const
-                {
-                    long long x2 = (long long)(x);
-                    long long y2 = (long long)(y);
-                    return x2 < y2;
-                }
-        };
-
-        typedef std::map<IDTYPE, FB::variant, compare_numerics> IdVariantMap;
-        typedef std::map<FB::variant, IDTYPE, compare_variants> VariantIdMap;
-
-    public:
-        TypeIDMap(IDTYPE startValue) : nextId((unsigned long)startValue) { }
-        virtual ~TypeIDMap() { }
-
-        void setIdForValue(IDTYPE idt, const variant& val)
-        {
-            if (m_idVariant.find(idt) != m_idVariant.end()
-                || m_variantId.find(val) != m_variantId.end()) {
-                throw std::runtime_error("ID or value already defined");
-            }
-            m_variantId[val] = idt;
-            m_idVariant[idt] = val;
-        }
-
-        IDTYPE getIdForValue(const variant& val)
-        {
-            typename VariantIdMap::iterator it = m_variantId.find(val);
-
-            if (it != m_variantId.end()) {
-                return it->second;
-            } else {
-                IDTYPE newId = (IDTYPE)nextId++;
-                m_variantId[val] = newId;
-                m_idVariant[newId] = val;
-                return newId;
-            }
-        }
-
-<<<<<<< HEAD
-        std::type_info& idGetType(IDTYPE idt)
-=======
-        const std::type_info& idGetType(IDTYPE id)
->>>>>>> bb6af0b8
-        {
-            typename IdVariantMap::iterator it = m_idVariant.find(idt);
-
-            if (it != m_idVariant.end()) {
-                return it->second.get_type();
-            } else {
-                return typeid(void);
-            }
-        }
-
-        bool idExists(IDTYPE idt)
-        {
-            return m_idVariant.find(idt) != m_idVariant.end();
-        }
-
-        template <class T>
-        bool idIsType(IDTYPE idt)
-        {
-            typename IdVariantMap::iterator it = m_idVariant.find(idt);
-
-            if (it != m_idVariant.end()) {
-                return it->second.get_type() == typeid(T);
-            } else {
-                return false;
-            }
-        }
-
-        template <class T>
-        T getValueForId(IDTYPE idt)
-        {
-            typename IdVariantMap::iterator it = m_idVariant.find(idt);
-
-            if (it != m_idVariant.end()) {
-                T retVal = (*it).second.template cast<T>();
-                return retVal;
-            } else {
-                throw FB::bad_variant_cast(typeid(void), typeid(T));
-            }
-        }
-
-    protected:
-        IdVariantMap m_idVariant;
-        VariantIdMap m_variantId;
-        unsigned long nextId;
-
-    };
-
-};
-
-#endif // H_FB_STRINGIDMAP
+/**********************************************************\
+Original Author: Richard Bateman (taxilian)
+
+Created:    Oct 15, 2009
+License:    Dual license model; choose one of two:
+            New BSD License
+            http://www.opensource.org/licenses/bsd-license.php
+            - or -
+            GNU Lesser General Public License, version 2.1
+            http://www.gnu.org/licenses/lgpl-2.1.html
+
+Copyright 2009 Richard Bateman, Firebreath development team
+\**********************************************************/
+
+#ifndef H_FB_STRINGIDMAP
+#define H_FB_STRINGIDMAP
+
+#include <map>
+#include <vector>
+#include <string>
+
+#include "APITypes.h"
+
+namespace FB {
+
+    template <class IDTYPE>
+    class TypeIDMap
+    {
+    protected:
+        class compare_variants { // simple comparison function
+           public:
+               bool operator()(const FB::variant &x, const FB::variant &y) const
+               {
+                   return x.lessthan(y);
+               }
+        };
+
+        class compare_numerics { // simple numeric comparison function
+            public:
+                bool operator()(const IDTYPE &x, const IDTYPE &y) const
+                {
+                    long long x2 = (long long)(x);
+                    long long y2 = (long long)(y);
+                    return x2 < y2;
+                }
+        };
+
+        typedef std::map<IDTYPE, FB::variant, compare_numerics> IdVariantMap;
+        typedef std::map<FB::variant, IDTYPE, compare_variants> VariantIdMap;
+
+    public:
+        TypeIDMap(IDTYPE startValue) : nextId((unsigned long)startValue) { }
+        virtual ~TypeIDMap() { }
+
+        void setIdForValue(IDTYPE idt, const variant& val)
+        {
+            if (m_idVariant.find(idt) != m_idVariant.end()
+                || m_variantId.find(val) != m_variantId.end()) {
+                throw std::runtime_error("ID or value already defined");
+            }
+            m_variantId[val] = idt;
+            m_idVariant[idt] = val;
+        }
+
+        IDTYPE getIdForValue(const variant& val)
+        {
+            typename VariantIdMap::iterator it = m_variantId.find(val);
+
+            if (it != m_variantId.end()) {
+                return it->second;
+            } else {
+                IDTYPE newId = (IDTYPE)nextId++;
+                m_variantId[val] = newId;
+                m_idVariant[newId] = val;
+                return newId;
+            }
+        }
+
+        const std::type_info& idGetType(IDTYPE id)
+        {
+            typename IdVariantMap::iterator it = m_idVariant.find(idt);
+
+            if (it != m_idVariant.end()) {
+                return it->second.get_type();
+            } else {
+                return typeid(void);
+            }
+        }
+
+        bool idExists(IDTYPE idt)
+        {
+            return m_idVariant.find(idt) != m_idVariant.end();
+        }
+
+        template <class T>
+        bool idIsType(IDTYPE idt)
+        {
+            typename IdVariantMap::iterator it = m_idVariant.find(idt);
+
+            if (it != m_idVariant.end()) {
+                return it->second.get_type() == typeid(T);
+            } else {
+                return false;
+            }
+        }
+
+        template <class T>
+        T getValueForId(IDTYPE idt)
+        {
+            typename IdVariantMap::iterator it = m_idVariant.find(idt);
+
+            if (it != m_idVariant.end()) {
+                T retVal = (*it).second.template cast<T>();
+                return retVal;
+            } else {
+                throw FB::bad_variant_cast(typeid(void), typeid(T));
+            }
+        }
+
+    protected:
+        IdVariantMap m_idVariant;
+        VariantIdMap m_variantId;
+        unsigned long nextId;
+
+    };
+
+};
+
+#endif // H_FB_STRINGIDMAP