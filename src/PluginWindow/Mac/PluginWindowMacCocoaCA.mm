--- conflicted
+++ resolved
@@ -1,4 +1,3 @@
-
 /**********************************************************\
  Original Author: Anson MacKeracher
  
@@ -57,9 +56,5 @@
 
 void PluginWindowMacCocoaCA::InvalidateWindow() {
     // Force a drawInContext message to be passed to the window's CALayer
-<<<<<<< HEAD
-    [(CALayer*)m_layer setNeedsDisplay];
-=======
     [m_impl->layer setNeedsDisplay];
->>>>>>> 3ff737e6
 }