--- conflicted
+++ resolved
@@ -1,107 +1,103 @@
-/**********************************************************\ 
-Original Author: Richard Bateman (taxilian)
-
-Created:    Nov 24, 2009
-License:    Dual license model; choose one of two:
-            New BSD License
-            http://www.opensource.org/licenses/bsd-license.php
-            - or -
-            GNU Lesser General Public License, version 2.1
-            http://www.gnu.org/licenses/lgpl-2.1.html
-
-Copyright 2009 Richard Bateman, Firebreath development team
-\**********************************************************/
-
-#ifndef H_PLUGINWINDOWWIN
-#define H_PLUGINWINDOWWIN
-
-#include "Win/win_common.h"
-#include "PluginWindow.h"
-<<<<<<< HEAD
-#include "NpapiBrowserHost.h"
-=======
-#include "WindowContextWin.h"
->>>>>>> 48ec1c41
-
-#include <map>
-
-#define WM_ASYNCTHREADINVOKE    WM_USER + 1
-
-namespace FB {
-
-    ////////////////////////////////////////////////////////////////////////////////////////////////////
-    /// @class  PluginWindowWin
-    ///
-    /// @brief  Windows specific implementation of PluginWindow
-    ////////////////////////////////////////////////////////////////////////////////////////////////////
-    class PluginWindowWin : public PluginWindow
-    {
-    public:
-        PluginWindowWin(const WindowContextWin&);
-        virtual ~PluginWindowWin();
-        static LRESULT CALLBACK _WinProc(HWND hWnd, UINT uMsg, WPARAM wParam,
-                                                          LPARAM lParam);
-
-        ////////////////////////////////////////////////////////////////////////////////////////////////////
-        /// @fn HWND PluginWindowWin::getHWND()
-        ///
-        /// @brief  Gets the HWND of the plugin window
-        ///
-        /// @note   You *must not* attempt to use this HWND after DetachedEvent is fired.
-        /// @return The HWND
-        ////////////////////////////////////////////////////////////////////////////////////////////////////
-        HWND getHWND() { return m_hWnd; }
-
-        ////////////////////////////////////////////////////////////////////////////////////////////////////
-        /// @fn void PluginWindowWin::setBrowserHWND(HWND hWnd)
-        ///
-        /// @brief  Called by the browser to store the HWND of the browser window
-        ///
-        /// @param  hWnd    Handle of the browser window. 
-        ////////////////////////////////////////////////////////////////////////////////////////////////////
-        void setBrowserHWND(HWND hWnd) { m_browserhWnd = hWnd; }
-
-        ////////////////////////////////////////////////////////////////////////////////////////////////////
-        /// @fn HWND PluginWindowWin::getBrowserHWND()
-        ///
-        /// @brief  Gets the browser window HWND 
-        ///
-        /// @return The browser HWND 
-        ////////////////////////////////////////////////////////////////////////////////////////////////////
-        HWND getBrowserHWND() { return m_browserhWnd; }
-        void setCallOldWinProc(bool callOld) { m_callOldWinProc = callOld; }
-
-        typedef std::map<void*,PluginWindowWin*> PluginWindowMap;
-
-        // Windowed plugins get OS events directly through their window
-        int16_t HandleEvent(NPEvent* evt) { return 0; }
-        virtual void InvalidateWindow();
-
-        ////////////////////////////////////////////////////////////////////////////////////////////////////
-        /// @fn static HWND PluginWindowWin::createMessageWindow()
-        ///
-        /// @brief  Creates a message window. Don't touch this if you don't understand what you are doing
-        ///
-        /// @return The handle of the window. 
-        ////////////////////////////////////////////////////////////////////////////////////////////////////
-        static HWND createMessageWindow();
-
-    protected:
-        static PluginWindowMap m_windowMap;
-
-        bool WinProc(HWND hWnd, UINT uMsg, WPARAM wParam, LPARAM lParamm, LRESULT & lRes);
-        WNDPROC lpOldWinProc;
-        bool m_callOldWinProc;
-        HWND m_hWnd;
-        HWND m_browserhWnd;
-
-        virtual bool CustomWinProc(HWND hWnd,
-                                   UINT uMsg,
-                                   WPARAM wParam,
-                                   LPARAM lParamm,
-                                   LRESULT & lRes) { return false; }
-    };
-
-};
-
-#endif // H_PLUGINWINDOWWIN
+/**********************************************************\ 
+Original Author: Richard Bateman (taxilian)
+
+Created:    Nov 24, 2009
+License:    Dual license model; choose one of two:
+            New BSD License
+            http://www.opensource.org/licenses/bsd-license.php
+            - or -
+            GNU Lesser General Public License, version 2.1
+            http://www.gnu.org/licenses/lgpl-2.1.html
+
+Copyright 2009 Richard Bateman, Firebreath development team
+\**********************************************************/
+
+#ifndef H_PLUGINWINDOWWIN
+#define H_PLUGINWINDOWWIN
+
+#include "Win/win_common.h"
+#include "PluginWindow.h"
+#include "WindowContextWin.h"
+
+#include <map>
+
+#define WM_ASYNCTHREADINVOKE    WM_USER + 1
+
+namespace FB {
+
+    ////////////////////////////////////////////////////////////////////////////////////////////////////
+    /// @class  PluginWindowWin
+    ///
+    /// @brief  Windows specific implementation of PluginWindow
+    ////////////////////////////////////////////////////////////////////////////////////////////////////
+    class PluginWindowWin : public PluginWindow
+    {
+    public:
+        PluginWindowWin(const WindowContextWin&);
+        virtual ~PluginWindowWin();
+        static LRESULT CALLBACK _WinProc(HWND hWnd, UINT uMsg, WPARAM wParam,
+                                                          LPARAM lParam);
+
+        ////////////////////////////////////////////////////////////////////////////////////////////////////
+        /// @fn HWND PluginWindowWin::getHWND()
+        ///
+        /// @brief  Gets the HWND of the plugin window
+        ///
+        /// @note   You *must not* attempt to use this HWND after DetachedEvent is fired.
+        /// @return The HWND
+        ////////////////////////////////////////////////////////////////////////////////////////////////////
+        HWND getHWND() { return m_hWnd; }
+
+        ////////////////////////////////////////////////////////////////////////////////////////////////////
+        /// @fn void PluginWindowWin::setBrowserHWND(HWND hWnd)
+        ///
+        /// @brief  Called by the browser to store the HWND of the browser window
+        ///
+        /// @param  hWnd    Handle of the browser window. 
+        ////////////////////////////////////////////////////////////////////////////////////////////////////
+        void setBrowserHWND(HWND hWnd) { m_browserhWnd = hWnd; }
+
+        ////////////////////////////////////////////////////////////////////////////////////////////////////
+        /// @fn HWND PluginWindowWin::getBrowserHWND()
+        ///
+        /// @brief  Gets the browser window HWND 
+        ///
+        /// @return The browser HWND 
+        ////////////////////////////////////////////////////////////////////////////////////////////////////
+        HWND getBrowserHWND() { return m_browserhWnd; }
+        void setCallOldWinProc(bool callOld) { m_callOldWinProc = callOld; }
+
+        typedef std::map<void*,PluginWindowWin*> PluginWindowMap;
+
+        // Windowed plugins get OS events directly through their window
+        int16_t HandleEvent(NPEvent* evt) { return 0; }
+        virtual void InvalidateWindow();
+
+        ////////////////////////////////////////////////////////////////////////////////////////////////////
+        /// @fn static HWND PluginWindowWin::createMessageWindow()
+        ///
+        /// @brief  Creates a message window. Don't touch this if you don't understand what you are doing
+        ///
+        /// @return The handle of the window. 
+        ////////////////////////////////////////////////////////////////////////////////////////////////////
+        static HWND createMessageWindow();
+
+    protected:
+        static PluginWindowMap m_windowMap;
+
+        bool WinProc(HWND hWnd, UINT uMsg, WPARAM wParam, LPARAM lParamm, LRESULT & lRes);
+        WNDPROC lpOldWinProc;
+        bool m_callOldWinProc;
+        HWND m_hWnd;
+        HWND m_browserhWnd;
+
+        virtual bool CustomWinProc(HWND hWnd,
+                                   UINT uMsg,
+                                   WPARAM wParam,
+                                   LPARAM lParamm,
+                                   LRESULT & lRes) { return false; }
+    };
+
+};
+
+#endif // H_PLUGINWINDOWWIN