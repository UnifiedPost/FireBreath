--- conflicted
+++ resolved
@@ -1,570 +1,567 @@
-/**********************************************************\
-Original Author: Richard Bateman (taxilian)
-
-Created:    Dec 3, 2009
-License:    Dual license model; choose one of two:
-            New BSD License
-            http://www.opensource.org/licenses/bsd-license.php
-            - or -
-            GNU Lesser General Public License, version 2.1
-            http://www.gnu.org/licenses/lgpl-2.1.html
-
-Copyright 2009 PacketPass, Inc and the Firebreath development team
-\**********************************************************/
-
-#include <stdio.h>
-#include <stdlib.h>
-
-#include "Mac/NpapiPluginMac.h"
-#include "NpapiBrowserHost.h"
-#include "PluginCore.h"
-#include "config.h"
-
-#if FBMAC_USE_COREANIMATION
-#include <QuartzCore/CoreAnimation.h>
-#endif
-
-#include "Mac/PluginWindowMacCarbonQD.h"
-#include "Mac/PluginWindowMacCarbonCG.h"
-#include "Mac/PluginWindowMacCocoa.h"
-<<<<<<< HEAD
-#include "Mac/FactoryDefinitionsMac.h"
-=======
-#include "Mac/PluginWindowMacCocoaCG.h"
-#include "Mac/PluginWindowMacCocoaCA.h"
-#include "Mac/PluginWindowMacCocoaICA.h"
->>>>>>> 4c78f2af
-
-using namespace FB::Npapi;
-
-namespace 
-{
-    bool supports(FB::Npapi::NpapiBrowserHostPtr &host, NPNVariable what)
-    {
-        NPBool value;        
-        NPError err;
-        
-        // err tells us if the browser supports model negotiation
-        err = host->GetValue(what, &value);
-        
-        if (err != NPERR_NO_ERROR) {
-#ifndef __LP64__
-            if (what == NPNVsupportsCarbonBool || what == NPNVsupportsQuickDrawBool) {
-                // Model negotiation is not supported, assume
-                // that Carbon and QuickDraw are supported & return true;
-                return true;
-            }
-#else
-            if (what == NPNVsupportsCocoaBool || what == NPNVsupportsCoreGraphicsBool) {
-                // Model negotiation is not supported, assume
-                // that Cocoa and CoreGraphics are supported & return true;
-                return true;
-            }
-#endif
-
-            // If we aren't testing for Carbon or QD, assume that
-            // an NPERR_GENERIC_ERROR is bad, return unsupported
-            return false;
-        }
-        
-        // If GetValue returns NPERR_NO_ERROR then return whether or not
-        // the browser supports the indicated Drawing/Event model
-        return value;
-    }
-
-    bool set(FB::Npapi::NpapiBrowserHostPtr &host, NPPVariable what, void* value)
-    {
-        NPError err = host->SetValue(what, value);
-        void* model = value;
-
-        if(err != NPERR_NO_ERROR) {
-#ifndef __LP64__
-            if(model == (void*)NPEventModelCarbon || model == (void*)NPDrawingModelQuickDraw) {
-                // Model negotiation is not supported, assume
-                // that Carbon and QuickDraw are supported & return true;
-                return true;
-            }
-#else
-            if(model == (void*)NPEventModelCocoa || model == (void*)NPDrawingModelCoreGraphics) {
-                // Model negotiation is not supported, assume
-                // that Cocoa and CoreGraphics are supported & return true;
-                return true;
-            }
-#endif
-
-            // If we aren't testing for Carbon or QD, assume that
-            // an NPERR_GENERIC_ERROR is bad, return unsupported
-            return false;
-        }
-
-        // If SetValue returns NPERR_NO_ERROR then SetValue was successful
-        return true;
-    }
-    
-    bool enableQuickDraw(FB::Npapi::NpapiBrowserHostPtr &host)
-    {
-#ifdef __LP64__
-        // QuickDraw does not exist for 64 bit 
-        return false;
-#else
-
-#if !FBMAC_USE_QUICKDRAW
-        printf("enableQuickDraw() - 0\n");
-        return false;  
-#else
-        printf("enableQuickDraw() - 1\n");
-        
-        // QuickDraw can only be used with Carbon Event Model
-#ifndef __LP64__
-        if(!supports(host, NPNVsupportsCarbonBool))
-            return false;           
-        if(!supports(host, NPNVsupportsQuickDrawBool))
-            return false;
-        if(!set(host, NPPVpluginEventModel, (void*)NPEventModelCarbon))
-            return false;
-        if(!set(host, NPPVpluginDrawingModel, (void*)NPDrawingModelQuickDraw))
-            return false;
-#endif
-#endif
-        return true;
-#endif   
-    }
-
-    bool enableCoreGraphicsCarbon(FB::Npapi::NpapiBrowserHostPtr &host)
-    {
-#ifdef __LP64__
-        // Carbon does not exist for 64 bit
-        return false;
-#else
-
-#if !FBMAC_USE_COREGRAPHICS
-        printf("CoreGraphics not supported\n");
-        return false;
-#endif
-
-#if !FBMAC_USE_CARBON
-        printf("Carbon not supported\n");
-        return false;
-#else
-        
-        if(!supports(host, NPNVsupportsCarbonBool))
-            return false;
-        if(!supports(host, NPNVsupportsCoreGraphicsBool))
-            return false;
-        if(!set(host, NPPVpluginEventModel, (void*)NPEventModelCarbon))
-            return false;
-        if(!set(host, NPPVpluginDrawingModel, (void*)NPDrawingModelCoreGraphics))
-            return false;
-        
-        printf("CoreGraphics and Carbon supported\n");
-        return true;
-#endif
-#endif
-    }
-
-    bool enableCoreGraphicsCocoa(FB::Npapi::NpapiBrowserHostPtr &host)
-    {
-#if !FBMAC_USE_COREGRAPHICS
-        printf("CoreGraphics not supported\n");
-        return false;
-#endif
-#if !FBMAC_USE_COCOA
-        printf("Cocoa not supported\n");
-        return false;
-#else
-        printf("CoreGraphics and Cocoa supported\n");
-        
-        if(!supports(host, NPNVsupportsCocoaBool))
-            return false;           
-        if(!supports(host, NPNVsupportsCoreGraphicsBool))
-            return false;
-        if(!set(host, NPPVpluginEventModel, (void*)NPEventModelCocoa))
-            return false;
-        if(!set(host, NPPVpluginDrawingModel, (void*)NPDrawingModelCoreGraphics))
-            return false;
-        
-        return true;
-#endif
-    }
-    
-    bool enableCoreAnimation(FB::Npapi::NpapiBrowserHostPtr &host)
-    {
-#if !FBMAC_USE_COREANIMATION
-        printf("enableCoreAnimation() - 0\n");
-        return false;  
-#else
-        printf("enableCoreAnimation() - 1\n");
-        
-        if(!supports(host, NPNVsupportsCocoaBool))
-           return false;           
-        if(!supports(host, NPNVsupportsCoreAnimationBool))
-           return false;
-        if(!set(host, NPPVpluginEventModel, (void*)NPEventModelCocoa))
-            return false;
-        if(!set(host, NPPVpluginDrawingModel, (void*)NPDrawingModelCoreAnimation))
-            return false;
-        
-        return true;
-#endif
-    }
-}
-
-NpapiPluginMac::NpapiPluginMac(FB::Npapi::NpapiBrowserHostPtr &host)
-  : NpapiPlugin(host)   
-  , pluginWin(NULL)
-  , m_eventModel()
-  , m_drawingModel()
-{
-    // If you receive a BAD_ACCESS error here you probably have something
-    // wrong in your FactoryMain.cpp in your projects folder
-
-    PluginCore::setPlatform("Mac", "NPAPI");
-    // TODO: Get the path to the bundle
-    //setFSPath();
-
-    if(enableInvalidatingCoreAnimation) {
-        m_eventModel = EventModelCocoa;
-        m_drawingModel = DrawingModelInvalidatingCoreAnimation;
-    } else if(enableCoreAnimation(host)) {
-        m_eventModel   = EventModelCocoa;
-        m_drawingModel = DrawingModelCoreAnimation;
-#if FBMAC_USE_COCOA
-#if FBMAC_USE_COREANIMATION
-        // This hack exists to allow the plugin to call setLayer() on 
-        // the newly created PluginWindowMacCocoaCA window. This must
-        // be done before SetWindowCA() since the browser will call
-        // GetValue() for the CALayer before it calls SetWindow.
-        PluginWindowMacCocoaCA* pluginWinCA = _createPluginWindowCocoaCA();
-        this->pluginWin = static_cast<PluginWindow*>(pluginWinCA);
-        pluginWinCA->setNpHost(m_npHost);
-        pluginMain->SetWindow(pluginWinCA);
-#endif
-#endif
-    } else if(enableCoreGraphicsCarbon(host)) {
-        m_eventModel   = EventModelCarbon;
-        m_drawingModel = DrawingModelCoreGraphics;
-    } else if(enableCoreGraphicsCocoa(host)) {
-        m_eventModel   = EventModelCocoa;
-        m_drawingModel = DrawingModelCoreGraphics;
-    } else if(enableQuickDraw(host)) {
-        m_eventModel   = EventModelCarbon;
-        m_drawingModel = DrawingModelQuickDraw;
-    } else {
-#ifdef __LP64__
-        // Default to Cocoa/CG for 64 bit plugins
-        m_eventModel = EventModelCocoa;
-        m_drawingModel = DrawingModelCoreGraphics;
-#else
-        // Default to Carbon/QD for 32 bit plugins
-        m_eventModel = EventModelCarbon;
-        m_drawingModel = DrawingModelQuickDraw;
-#endif
-    }
-}
-
-NpapiPluginMac::~NpapiPluginMac()
-{
-#if FBMAC_USE_COCOA
-#if FBMAC_USE_COREANIMATION
-    PluginWindowMacCocoaCA* win = dynamic_cast<PluginWindowMacCocoaCA*>(pluginWin);
-    if(win != NULL) {
-        [(CALayer*)win->getLayer() release];
-    }
-#endif
-#endif
-    delete pluginWin; pluginWin = NULL;
-}
-
-NpapiPluginMac::EventModel NpapiPluginMac::getEventModel() const
-{
-    return m_eventModel;
-}
-
-NpapiPluginMac::DrawingModel NpapiPluginMac::getDrawingModel() const
-{
-    return m_drawingModel;
-}
-
-NPError NpapiPluginMac::SetWindowCarbonQD(NPWindow* window)
-{
-#ifdef __LP64__
-    // Neither Carbon nor QuickDraw exist for 64bit Mac OS X
-    return NPERR_GENERIC_ERROR;
-#else
-
-#if !FBMAC_USE_QUICKDRAW
-    return NPERR_GENERIC_ERROR;
-#else
-    PluginWindowMacCarbonQD* win = static_cast<PluginWindowMacCarbonQD*>(pluginWin);
-    
-    if (window != NULL && window->window != NULL) 
-    {
-        NP_Port *prt = (NP_Port*)window->window;
-        
-        if ((win != NULL) && (win->getPort() != prt->port))
-        {
-            pluginMain->ClearWindow();
-            delete pluginWin;
-            pluginWin = NULL;
-        }
-        
-        if (pluginWin == NULL) 
-        {
-            win = _createPluginWindowCarbonQD((CGrafPtr)prt->port, prt->portx, prt->porty);
-            pluginWin = static_cast<PluginWindow*>(win);
-            pluginMain->SetWindow(win);
-        }
-        
-        win->setWindowPosition(window->x, window->y, window->width, window->height);
-        win->setWindowClipping(window->clipRect.top,    window->clipRect.left,
-                               window->clipRect.bottom, window->clipRect.right);
-    }
-    else if (pluginWin != NULL) 
-    {
-        // If the handle goes to NULL, our window is gone and we need to stop using it
-        pluginMain->ClearWindow();
-        delete pluginWin;
-        pluginWin = NULL;
-    }
-    
-    return NPERR_NO_ERROR;
-#endif
-#endif
-}
-
-NPError NpapiPluginMac::SetWindowCarbonCG(NPWindow* window) {
-#if !FBMAC_USE_COREGRAPHICS
-#if !FBMAC_USE_CARBON
-    return NPERR_GENERIC_ERROR;
-#endif
-#endif
-#if FBMAC_USE_COREGRAPHICS
-#if FBMAC_USE_CARBON
-    // SetWindow provides us with the window that our plugin should draw to.
-    // In the Cocoa event model the window.window is null in the passed NPWindow
-
-    PluginWindowMacCarbonCG* pluginWinCG = static_cast<PluginWindowMacCarbonCG*>(pluginWin);
-
-    if (window != NULL) {
-        if (pluginWin != NULL) {
-            if (pluginWinCG->getContext() != (NP_CGContext*)window->window) {
-                pluginMain->ClearWindow(); // Received new window, kill the old one
-                delete pluginWin;
-                pluginWin = NULL;
-            } 
-        }
-
-        if (pluginWin == NULL) {
-            // We have no plugin window associated with this plugin object.
-            // Make a new plugin window object for FireBreath & our plugin.
-            pluginWinCG = _createPluginWindowCarbonCG((NP_CGContext*)window->window);
-            pluginWin = static_cast<PluginWindow*>(pluginWinCG);
-            // Initialize the window position & clipping from the newly arrived NPWindow window
-            pluginWinCG->setWindowPosition(window->x, window->y, window->width, window->height);
-            pluginWinCG->setWindowClipping(window->clipRect.top, window->clipRect.left, 
-                                        window->clipRect.bottom, window->clipRect.right);
-            pluginMain->SetWindow(pluginWin);
-        } else {
-            // Initialize the window position & clipping from the newly arrived NPWindow window
-            pluginWinCG->setWindowPosition(window->x, window->y, window->width, window->height);
-            pluginWinCG->setWindowClipping(window->clipRect.top, window->clipRect.left, 
-                                        window->clipRect.bottom, window->clipRect.right);
-        }
-    } else if (pluginWin != NULL) {
-        // Our window is gone, we should stop using it
-        pluginMain->ClearWindow();
-        delete pluginWin;
-        pluginWin = NULL;
-    } else {
-        return NPERR_GENERIC_ERROR;
-    }
-
-#endif
-#endif
-    return NPERR_NO_ERROR;
-}
-
-NPError NpapiPluginMac::SetWindowCocoaCG(NPWindow* window) {
-#if !FBMAC_USE_COREGRAPHICS
-#if !FBMAC_USE_COCOA
-    return NPERR_GENERIC_ERROR;
-#endif
-#endif
-#if FBMAC_USE_COREGRAPHICS
-#if FBMAC_USE_COCOA
-    PluginWindowMacCocoaCG* pluginWinCG = static_cast<PluginWindowMacCocoaCG*>(pluginWin);
-
-    if (window != NULL) {
-        if (pluginWin != NULL) {
-            if(pluginWinCG->getContext() != (NP_CGContext*)window->window) {
-                pluginMain->ClearWindow(); // Kill old window
-                delete pluginWin;
-                pluginWin = NULL;
-            }
-        }
-
-        if (pluginWin == NULL) {
-            // No window associated with this plugin object.
-            // Make a new window and associate with the object.
-            pluginWinCG = _createPluginWindowCocoaCG((NP_CGContext*)window->window);
-            pluginWinCG->setNpHost(m_npHost);
-            pluginWin = static_cast<PluginWindow*>(pluginWinCG);
-            // Initialize window position & clipping 
-            pluginWinCG->setWindowPosition(window->x, window->y, window->width, window->height);
-            pluginWinCG->setWindowClipping(window->clipRect.top, window->clipRect.left, 
-                                    window->clipRect.bottom, window->clipRect.right);
-            pluginMain->SetWindow(pluginWin);
-        } else {
-            // Initialize window position & clipping 
-            pluginWinCG->setWindowPosition(window->x, window->y, window->width, window->height);
-            pluginWinCG->setWindowClipping(window->clipRect.top, window->clipRect.left, 
-                                        window->clipRect.bottom, window->clipRect.right);
-        }
-    } else if (pluginWin != NULL) {
-        // Our window is gone, we should stop using it
-        pluginMain->ClearWindow();
-        delete pluginWin;
-        pluginWin = NULL;
-    }
-
-    return NPERR_NO_ERROR;
-#endif
-#endif
-}
-
-NPError NpapiPluginMac::SetWindowCocoaCA(NPWindow* window) {
-#if !FBMAC_USE_COREANIMATION
-#if !FBMAC_USE_COCOA
-    return NPERR_GENERIC_ERROR;
-#endif
-#endif
-#if FBMAC_USE_COREANIMATION
-#if FBMAC_USE_COCOA
-
-    PluginWindowMacCocoaCA* pluginWinCA = static_cast<PluginWindowMacCocoaCA*>(pluginWin);
-    
-    if (window != NULL) {
-        if (pluginWin == NULL) {
-            // No window associated with this plugin object.
-            // Make a new window and associate with the object.
-            pluginWinCA = _createPluginWindowCocoaCA();
-            pluginWinCA->setNpHost(m_npHost);
-            pluginWin = static_cast<PluginWindow*>(pluginWinCA);
-            // Initialize window position & clipping 
-            pluginWinCA->setWindowPosition(window->x, window->y, window->width, window->height);
-            pluginWinCA->setWindowClipping(window->clipRect.top, window->clipRect.left, 
-                                        window->clipRect.bottom, window->clipRect.right);
-            pluginMain->SetWindow(pluginWin);
-        } else {
-            // Update window position & clipping 
-            pluginWinCA->setWindowPosition(window->x, window->y, window->width, window->height);
-            pluginWinCA->setWindowClipping(window->clipRect.top, window->clipRect.left, 
-                                        window->clipRect.bottom, window->clipRect.right);
-        }
-    } else if (pluginWin != NULL) {
-        // Our window is gone, we should stop using it
-        pluginMain->ClearWindow();
-        delete pluginWin;
-        pluginWin = NULL;
-    }
-#endif    
-#endif
-    return NPERR_NO_ERROR;
-}
-
-NPError NpapiPluginMac::SetWindow(NPWindow* window) {
-    // Forward the SetWindow call to the appropriate SetWindow*() function
-    switch(m_drawingModel) {
-        case DrawingModelQuickDraw:
-            return SetWindowCarbonQD(window);
-        case DrawingModelCoreGraphics: {
-            switch(m_eventModel) {
-                case EventModelCarbon: {
-                    return SetWindowCarbonCG(window);
-                }
-                case EventModelCocoa: {
-                    return SetWindowCocoaCG(window);
-                }
-            }
-        }
-        case DrawingModelCoreAnimation:
-            {
-                return SetWindowCocoaCA(window);
-            }
-    }
-
-    return NPERR_GENERIC_ERROR;
-}
-
-int16_t NpapiPluginMac::HandleEventCarbon(void* event) {
-#if !FBMAC_USE_CARBON
-    return 0;
-#else
-    if (!pluginWin) {
-        return 0;
-    }
-    
-    PluginWindowMacCarbonCG* win = static_cast<PluginWindowMacCarbonCG*>(pluginWin);
-    return win->HandleEvent((EventRecord*)event);
-#endif
-}
-
-int16_t NpapiPluginMac::HandleEventCocoa(void* event)
-{
-#if !FBMAC_USE_COCOA
-    return 0;
-#else
-    if (!pluginWin) {
-        return 0;
-    }
-
-    PluginWindowMacCocoa* win = static_cast<PluginWindowMacCocoa*>(pluginWin);
-    return win->HandleEvent((NPCocoaEvent*)event);
-#endif
-}
-
-int16_t NpapiPluginMac::HandleEvent(void* event)
-{
-    switch(m_eventModel)
-    {
-        case EventModelCarbon:
-            return HandleEventCarbon(event);
-        case EventModelCocoa:
-            return HandleEventCocoa(event);
-    }
-    
-    return 0;
-}
-
-int16_t NpapiPluginMac::GetValue(NPPVariable variable, void *value) {
-#if FBMAC_USE_COREANIMATION
-    if(variable == NPPVpluginCoreAnimationLayer) {
-        if(m_drawingModel == DrawingModelCoreAnimation) {
-            PluginWindowMacCocoaCA* win = static_cast<PluginWindowMacCocoaCA*>(pluginWin);
-            if(win != NULL) {
-                *((CALayer **)value) = (CALayer*)win->getLayer();
-                [(CALayer *)win->getLayer() retain];
-                return NPERR_NO_ERROR;
-            }
-            return NPERR_GENERIC_ERROR;
-        } else {
-            return NPERR_GENERIC_ERROR;
-        }
-    } 
-#endif
-    int16_t res = NpapiPlugin::GetValue(variable, value);
-    if (res == NPERR_NO_ERROR && variable == NPPVpluginScriptableNPObject) {
-        // Ready state means that we are ready to interact with Javascript;
-        setReady();
-    }
-    return res;
-}
-
-void NpapiPluginMac::HandleCocoaTimerEvent() {
-#if !FBMAC_USE_COCOA
-    return;
-#else
-    PluginWindowMacCocoa* win = static_cast<PluginWindowMacCocoa*>(pluginWin);
-    return win->handleTimerEvent();
-#endif
-}
+/**********************************************************\
+Original Author: Richard Bateman (taxilian)
+
+Created:    Dec 3, 2009
+License:    Dual license model; choose one of two:
+            New BSD License
+            http://www.opensource.org/licenses/bsd-license.php
+            - or -
+            GNU Lesser General Public License, version 2.1
+            http://www.gnu.org/licenses/lgpl-2.1.html
+
+Copyright 2009 PacketPass, Inc and the Firebreath development team
+\**********************************************************/
+
+#include <stdio.h>
+#include <stdlib.h>
+
+#include "Mac/NpapiPluginMac.h"
+#include "NpapiBrowserHost.h"
+#include "PluginCore.h"
+#include "config.h"
+
+#if FBMAC_USE_COREANIMATION
+#include <QuartzCore/CoreAnimation.h>
+#endif
+
+#include "Mac/FactoryDefinitionsMac.h"
+#include "Mac/PluginWindowMacCarbonQD.h"
+#include "Mac/PluginWindowMacCarbonCG.h"
+#include "Mac/PluginWindowMacCocoa.h"
+#include "Mac/PluginWindowMacCocoaCG.h"
+#include "Mac/PluginWindowMacCocoaCA.h"
+#include "Mac/PluginWindowMacCocoaICA.h"
+
+using namespace FB::Npapi;
+
+namespace 
+{
+    bool supports(FB::Npapi::NpapiBrowserHostPtr &host, NPNVariable what)
+    {
+        NPBool value;        
+        NPError err;
+        
+        // err tells us if the browser supports model negotiation
+        err = host->GetValue(what, &value);
+        
+        if (err != NPERR_NO_ERROR) {
+#ifndef __LP64__
+            if (what == NPNVsupportsCarbonBool || what == NPNVsupportsQuickDrawBool) {
+                // Model negotiation is not supported, assume
+                // that Carbon and QuickDraw are supported & return true;
+                return true;
+            }
+#else
+            if (what == NPNVsupportsCocoaBool || what == NPNVsupportsCoreGraphicsBool) {
+                // Model negotiation is not supported, assume
+                // that Cocoa and CoreGraphics are supported & return true;
+                return true;
+            }
+#endif
+
+            // If we aren't testing for Carbon or QD, assume that
+            // an NPERR_GENERIC_ERROR is bad, return unsupported
+            return false;
+        }
+        
+        // If GetValue returns NPERR_NO_ERROR then return whether or not
+        // the browser supports the indicated Drawing/Event model
+        return value;
+    }
+
+    bool set(FB::Npapi::NpapiBrowserHostPtr &host, NPPVariable what, void* value)
+    {
+        NPError err = host->SetValue(what, value);
+        void* model = value;
+
+        if(err != NPERR_NO_ERROR) {
+#ifndef __LP64__
+            if(model == (void*)NPEventModelCarbon || model == (void*)NPDrawingModelQuickDraw) {
+                // Model negotiation is not supported, assume
+                // that Carbon and QuickDraw are supported & return true;
+                return true;
+            }
+#else
+            if(model == (void*)NPEventModelCocoa || model == (void*)NPDrawingModelCoreGraphics) {
+                // Model negotiation is not supported, assume
+                // that Cocoa and CoreGraphics are supported & return true;
+                return true;
+            }
+#endif
+
+            // If we aren't testing for Carbon or QD, assume that
+            // an NPERR_GENERIC_ERROR is bad, return unsupported
+            return false;
+        }
+
+        // If SetValue returns NPERR_NO_ERROR then SetValue was successful
+        return true;
+    }
+    
+    bool enableQuickDraw(FB::Npapi::NpapiBrowserHostPtr &host)
+    {
+#ifdef __LP64__
+        // QuickDraw does not exist for 64 bit 
+        return false;
+#else
+
+#if !FBMAC_USE_QUICKDRAW
+        printf("enableQuickDraw() - 0\n");
+        return false;  
+#else
+        printf("enableQuickDraw() - 1\n");
+        
+        // QuickDraw can only be used with Carbon Event Model
+#ifndef __LP64__
+        if(!supports(host, NPNVsupportsCarbonBool))
+            return false;           
+        if(!supports(host, NPNVsupportsQuickDrawBool))
+            return false;
+        if(!set(host, NPPVpluginEventModel, (void*)NPEventModelCarbon))
+            return false;
+        if(!set(host, NPPVpluginDrawingModel, (void*)NPDrawingModelQuickDraw))
+            return false;
+#endif
+#endif
+        return true;
+#endif   
+    }
+
+    bool enableCoreGraphicsCarbon(FB::Npapi::NpapiBrowserHostPtr &host)
+    {
+#ifdef __LP64__
+        // Carbon does not exist for 64 bit
+        return false;
+#else
+
+#if !FBMAC_USE_COREGRAPHICS
+        printf("CoreGraphics not supported\n");
+        return false;
+#endif
+
+#if !FBMAC_USE_CARBON
+        printf("Carbon not supported\n");
+        return false;
+#else
+        
+        if(!supports(host, NPNVsupportsCarbonBool))
+            return false;
+        if(!supports(host, NPNVsupportsCoreGraphicsBool))
+            return false;
+        if(!set(host, NPPVpluginEventModel, (void*)NPEventModelCarbon))
+            return false;
+        if(!set(host, NPPVpluginDrawingModel, (void*)NPDrawingModelCoreGraphics))
+            return false;
+        
+        printf("CoreGraphics and Carbon supported\n");
+        return true;
+#endif
+#endif
+    }
+
+    bool enableCoreGraphicsCocoa(FB::Npapi::NpapiBrowserHostPtr &host)
+    {
+#if !FBMAC_USE_COREGRAPHICS
+        printf("CoreGraphics not supported\n");
+        return false;
+#endif
+#if !FBMAC_USE_COCOA
+        printf("Cocoa not supported\n");
+        return false;
+#else
+        printf("CoreGraphics and Cocoa supported\n");
+        
+        if(!supports(host, NPNVsupportsCocoaBool))
+            return false;           
+        if(!supports(host, NPNVsupportsCoreGraphicsBool))
+            return false;
+        if(!set(host, NPPVpluginEventModel, (void*)NPEventModelCocoa))
+            return false;
+        if(!set(host, NPPVpluginDrawingModel, (void*)NPDrawingModelCoreGraphics))
+            return false;
+        
+        return true;
+#endif
+    }
+    
+    bool enableCoreAnimation(FB::Npapi::NpapiBrowserHostPtr &host)
+    {
+#if !FBMAC_USE_COREANIMATION
+        printf("enableCoreAnimation() - 0\n");
+        return false;  
+#else
+        printf("enableCoreAnimation() - 1\n");
+        
+        if(!supports(host, NPNVsupportsCocoaBool))
+           return false;           
+        if(!supports(host, NPNVsupportsCoreAnimationBool))
+           return false;
+        if(!set(host, NPPVpluginEventModel, (void*)NPEventModelCocoa))
+            return false;
+        if(!set(host, NPPVpluginDrawingModel, (void*)NPDrawingModelCoreAnimation))
+            return false;
+        
+        return true;
+#endif
+    }
+}
+
+NpapiPluginMac::NpapiPluginMac(FB::Npapi::NpapiBrowserHostPtr &host)
+  : NpapiPlugin(host)   
+  , pluginWin(NULL)
+  , m_eventModel()
+  , m_drawingModel()
+{
+    // If you receive a BAD_ACCESS error here you probably have something
+    // wrong in your FactoryMain.cpp in your projects folder
+
+    PluginCore::setPlatform("Mac", "NPAPI");
+    // TODO: Get the path to the bundle
+    //setFSPath();
+
+    if(enableInvalidatingCoreAnimation) {
+        m_eventModel = EventModelCocoa;
+        m_drawingModel = DrawingModelInvalidatingCoreAnimation;
+    } else if(enableCoreAnimation(host)) {
+        m_eventModel   = EventModelCocoa;
+        m_drawingModel = DrawingModelCoreAnimation;
+#if FBMAC_USE_COCOA
+#if FBMAC_USE_COREANIMATION
+        // This hack exists to allow the plugin to call setLayer() on 
+        // the newly created PluginWindowMacCocoaCA window. This must
+        // be done before SetWindowCA() since the browser will call
+        // GetValue() for the CALayer before it calls SetWindow.
+        PluginWindowMacCocoaCA* pluginWinCA = _createPluginWindowCocoaCA();
+        this->pluginWin = static_cast<PluginWindow*>(pluginWinCA);
+        pluginWinCA->setNpHost(m_npHost);
+        pluginMain->SetWindow(pluginWinCA);
+#endif
+#endif
+    } else if(enableCoreGraphicsCarbon(host)) {
+        m_eventModel   = EventModelCarbon;
+        m_drawingModel = DrawingModelCoreGraphics;
+    } else if(enableCoreGraphicsCocoa(host)) {
+        m_eventModel   = EventModelCocoa;
+        m_drawingModel = DrawingModelCoreGraphics;
+    } else if(enableQuickDraw(host)) {
+        m_eventModel   = EventModelCarbon;
+        m_drawingModel = DrawingModelQuickDraw;
+    } else {
+#ifdef __LP64__
+        // Default to Cocoa/CG for 64 bit plugins
+        m_eventModel = EventModelCocoa;
+        m_drawingModel = DrawingModelCoreGraphics;
+#else
+        // Default to Carbon/QD for 32 bit plugins
+        m_eventModel = EventModelCarbon;
+        m_drawingModel = DrawingModelQuickDraw;
+#endif
+    }
+}
+
+NpapiPluginMac::~NpapiPluginMac()
+{
+#if FBMAC_USE_COCOA
+#if FBMAC_USE_COREANIMATION
+    PluginWindowMacCocoaCA* win = dynamic_cast<PluginWindowMacCocoaCA*>(pluginWin);
+    if(win != NULL) {
+        [(CALayer*)win->getLayer() release];
+    }
+#endif
+#endif
+    delete pluginWin; pluginWin = NULL;
+}
+
+NpapiPluginMac::EventModel NpapiPluginMac::getEventModel() const
+{
+    return m_eventModel;
+}
+
+NpapiPluginMac::DrawingModel NpapiPluginMac::getDrawingModel() const
+{
+    return m_drawingModel;
+}
+
+NPError NpapiPluginMac::SetWindowCarbonQD(NPWindow* window)
+{
+#ifdef __LP64__
+    // Neither Carbon nor QuickDraw exist for 64bit Mac OS X
+    return NPERR_GENERIC_ERROR;
+#else
+
+#if !FBMAC_USE_QUICKDRAW
+    return NPERR_GENERIC_ERROR;
+#else
+    PluginWindowMacCarbonQD* win = static_cast<PluginWindowMacCarbonQD*>(pluginWin);
+    
+    if (window != NULL && window->window != NULL) 
+    {
+        NP_Port *prt = (NP_Port*)window->window;
+        
+        if ((win != NULL) && (win->getPort() != prt->port))
+        {
+            pluginMain->ClearWindow();
+            delete pluginWin;
+            pluginWin = NULL;
+        }
+        
+        if (pluginWin == NULL) 
+        {
+            win = _createPluginWindowCarbonQD((CGrafPtr)prt->port, prt->portx, prt->porty);
+            pluginWin = static_cast<PluginWindow*>(win);
+            pluginMain->SetWindow(win);
+        }
+        
+        win->setWindowPosition(window->x, window->y, window->width, window->height);
+        win->setWindowClipping(window->clipRect.top,    window->clipRect.left,
+                               window->clipRect.bottom, window->clipRect.right);
+    }
+    else if (pluginWin != NULL) 
+    {
+        // If the handle goes to NULL, our window is gone and we need to stop using it
+        pluginMain->ClearWindow();
+        delete pluginWin;
+        pluginWin = NULL;
+    }
+    
+    return NPERR_NO_ERROR;
+#endif
+#endif
+}
+
+NPError NpapiPluginMac::SetWindowCarbonCG(NPWindow* window) {
+#if !FBMAC_USE_COREGRAPHICS
+#if !FBMAC_USE_CARBON
+    return NPERR_GENERIC_ERROR;
+#endif
+#endif
+#if FBMAC_USE_COREGRAPHICS
+#if FBMAC_USE_CARBON
+    // SetWindow provides us with the window that our plugin should draw to.
+    // In the Cocoa event model the window.window is null in the passed NPWindow
+
+    PluginWindowMacCarbonCG* pluginWinCG = static_cast<PluginWindowMacCarbonCG*>(pluginWin);
+
+    if (window != NULL) {
+        if (pluginWin != NULL) {
+            if (pluginWinCG->getContext() != (NP_CGContext*)window->window) {
+                pluginMain->ClearWindow(); // Received new window, kill the old one
+                delete pluginWin;
+                pluginWin = NULL;
+            } 
+        }
+
+        if (pluginWin == NULL) {
+            // We have no plugin window associated with this plugin object.
+            // Make a new plugin window object for FireBreath & our plugin.
+            pluginWinCG = _createPluginWindowCarbonCG((NP_CGContext*)window->window);
+            pluginWin = static_cast<PluginWindow*>(pluginWinCG);
+            // Initialize the window position & clipping from the newly arrived NPWindow window
+            pluginWinCG->setWindowPosition(window->x, window->y, window->width, window->height);
+            pluginWinCG->setWindowClipping(window->clipRect.top, window->clipRect.left, 
+                                        window->clipRect.bottom, window->clipRect.right);
+            pluginMain->SetWindow(pluginWin);
+        } else {
+            // Initialize the window position & clipping from the newly arrived NPWindow window
+            pluginWinCG->setWindowPosition(window->x, window->y, window->width, window->height);
+            pluginWinCG->setWindowClipping(window->clipRect.top, window->clipRect.left, 
+                                        window->clipRect.bottom, window->clipRect.right);
+        }
+    } else if (pluginWin != NULL) {
+        // Our window is gone, we should stop using it
+        pluginMain->ClearWindow();
+        delete pluginWin;
+        pluginWin = NULL;
+    } else {
+        return NPERR_GENERIC_ERROR;
+    }
+
+#endif
+#endif
+    return NPERR_NO_ERROR;
+}
+
+NPError NpapiPluginMac::SetWindowCocoaCG(NPWindow* window) {
+#if !FBMAC_USE_COREGRAPHICS
+#if !FBMAC_USE_COCOA
+    return NPERR_GENERIC_ERROR;
+#endif
+#endif
+#if FBMAC_USE_COREGRAPHICS
+#if FBMAC_USE_COCOA
+    PluginWindowMacCocoaCG* pluginWinCG = static_cast<PluginWindowMacCocoaCG*>(pluginWin);
+
+    if (window != NULL) {
+        if (pluginWin != NULL) {
+            if(pluginWinCG->getContext() != (NP_CGContext*)window->window) {
+                pluginMain->ClearWindow(); // Kill old window
+                delete pluginWin;
+                pluginWin = NULL;
+            }
+        }
+
+        if (pluginWin == NULL) {
+            // No window associated with this plugin object.
+            // Make a new window and associate with the object.
+            pluginWinCG = _createPluginWindowCocoaCG((NP_CGContext*)window->window);
+            pluginWinCG->setNpHost(m_npHost);
+            pluginWin = static_cast<PluginWindow*>(pluginWinCG);
+            // Initialize window position & clipping 
+            pluginWinCG->setWindowPosition(window->x, window->y, window->width, window->height);
+            pluginWinCG->setWindowClipping(window->clipRect.top, window->clipRect.left, 
+                                    window->clipRect.bottom, window->clipRect.right);
+            pluginMain->SetWindow(pluginWin);
+        } else {
+            // Initialize window position & clipping 
+            pluginWinCG->setWindowPosition(window->x, window->y, window->width, window->height);
+            pluginWinCG->setWindowClipping(window->clipRect.top, window->clipRect.left, 
+                                        window->clipRect.bottom, window->clipRect.right);
+        }
+    } else if (pluginWin != NULL) {
+        // Our window is gone, we should stop using it
+        pluginMain->ClearWindow();
+        delete pluginWin;
+        pluginWin = NULL;
+    }
+
+    return NPERR_NO_ERROR;
+#endif
+#endif
+}
+
+NPError NpapiPluginMac::SetWindowCocoaCA(NPWindow* window) {
+#if !FBMAC_USE_COREANIMATION
+#if !FBMAC_USE_COCOA
+    return NPERR_GENERIC_ERROR;
+#endif
+#endif
+#if FBMAC_USE_COREANIMATION
+#if FBMAC_USE_COCOA
+
+    PluginWindowMacCocoaCA* pluginWinCA = static_cast<PluginWindowMacCocoaCA*>(pluginWin);
+    
+    if (window != NULL) {
+        if (pluginWin == NULL) {
+            // No window associated with this plugin object.
+            // Make a new window and associate with the object.
+            pluginWinCA = _createPluginWindowCocoaCA();
+            pluginWinCA->setNpHost(m_npHost);
+            pluginWin = static_cast<PluginWindow*>(pluginWinCA);
+            // Initialize window position & clipping 
+            pluginWinCA->setWindowPosition(window->x, window->y, window->width, window->height);
+            pluginWinCA->setWindowClipping(window->clipRect.top, window->clipRect.left, 
+                                        window->clipRect.bottom, window->clipRect.right);
+            pluginMain->SetWindow(pluginWin);
+        } else {
+            // Update window position & clipping 
+            pluginWinCA->setWindowPosition(window->x, window->y, window->width, window->height);
+            pluginWinCA->setWindowClipping(window->clipRect.top, window->clipRect.left, 
+                                        window->clipRect.bottom, window->clipRect.right);
+        }
+    } else if (pluginWin != NULL) {
+        // Our window is gone, we should stop using it
+        pluginMain->ClearWindow();
+        delete pluginWin;
+        pluginWin = NULL;
+    }
+#endif    
+#endif
+    return NPERR_NO_ERROR;
+}
+
+NPError NpapiPluginMac::SetWindow(NPWindow* window) {
+    // Forward the SetWindow call to the appropriate SetWindow*() function
+    switch(m_drawingModel) {
+        case DrawingModelQuickDraw:
+            return SetWindowCarbonQD(window);
+        case DrawingModelCoreGraphics: {
+            switch(m_eventModel) {
+                case EventModelCarbon: {
+                    return SetWindowCarbonCG(window);
+                }
+                case EventModelCocoa: {
+                    return SetWindowCocoaCG(window);
+                }
+            }
+        }
+        case DrawingModelCoreAnimation:
+            {
+                return SetWindowCocoaCA(window);
+            }
+    }
+
+    return NPERR_GENERIC_ERROR;
+}
+
+int16_t NpapiPluginMac::HandleEventCarbon(void* event) {
+#if !FBMAC_USE_CARBON
+    return 0;
+#else
+    if (!pluginWin) {
+        return 0;
+    }
+    
+    PluginWindowMacCarbonCG* win = static_cast<PluginWindowMacCarbonCG*>(pluginWin);
+    return win->HandleEvent((EventRecord*)event);
+#endif
+}
+
+int16_t NpapiPluginMac::HandleEventCocoa(void* event)
+{
+#if !FBMAC_USE_COCOA
+    return 0;
+#else
+    if (!pluginWin) {
+        return 0;
+    }
+
+    PluginWindowMacCocoa* win = static_cast<PluginWindowMacCocoa*>(pluginWin);
+    return win->HandleEvent((NPCocoaEvent*)event);
+#endif
+}
+
+int16_t NpapiPluginMac::HandleEvent(void* event)
+{
+    switch(m_eventModel)
+    {
+        case EventModelCarbon:
+            return HandleEventCarbon(event);
+        case EventModelCocoa:
+            return HandleEventCocoa(event);
+    }
+    
+    return 0;
+}
+
+int16_t NpapiPluginMac::GetValue(NPPVariable variable, void *value) {
+#if FBMAC_USE_COREANIMATION
+    if(variable == NPPVpluginCoreAnimationLayer) {
+        if(m_drawingModel == DrawingModelCoreAnimation) {
+            PluginWindowMacCocoaCA* win = static_cast<PluginWindowMacCocoaCA*>(pluginWin);
+            if(win != NULL) {
+                *((CALayer **)value) = (CALayer*)win->getLayer();
+                [(CALayer *)win->getLayer() retain];
+                return NPERR_NO_ERROR;
+            }
+            return NPERR_GENERIC_ERROR;
+        } else {
+            return NPERR_GENERIC_ERROR;
+        }
+    } 
+#endif
+    int16_t res = NpapiPlugin::GetValue(variable, value);
+    if (res == NPERR_NO_ERROR && variable == NPPVpluginScriptableNPObject) {
+        // Ready state means that we are ready to interact with Javascript;
+        setReady();
+    }
+    return res;
+}
+
+void NpapiPluginMac::HandleCocoaTimerEvent() {
+#if !FBMAC_USE_COCOA
+    return;
+#else
+    PluginWindowMacCocoa* win = static_cast<PluginWindowMacCocoa*>(pluginWin);
+    return win->handleTimerEvent();
+#endif
+}