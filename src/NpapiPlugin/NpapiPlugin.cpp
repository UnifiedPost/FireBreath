--- conflicted
+++ resolved
@@ -1,358 +1,354 @@
-/**********************************************************\ 
-Original Author: Richard Bateman (taxilian)
-
-Created:    Oct 19, 2009
-License:    Dual license model; choose one of two:
-            New BSD License
-            http://www.opensource.org/licenses/bsd-license.php
-            - or -
-            GNU Lesser General Public License, version 2.1
-            http://www.gnu.org/licenses/lgpl-2.1.html
-
-Copyright 2009 Richard Bateman, Firebreath development team
-\**********************************************************/
-
-#include "NpapiPlugin.h"
-#include "NpapiStream.h"
-#include "FactoryDefinitions.h"
-#include "PluginCore.h"
-#include "BrowserHost.h"
-#include "config.h"
-
-using namespace FB::Npapi;
-
-NpapiPlugin::NpapiPlugin(NpapiBrowserHostPtr host)
-    : m_obj(NULL), m_npHost(host), m_retainReturnedNPObject(true), m_isReady(false)
-{
-    pluginMain->SetHost(ptr_cast<BrowserHost>(host));
-}
-
-NpapiPlugin::~NpapiPlugin(void)
-{
-    if (m_obj != NULL) {
-        m_npHost->ReleaseObject(m_obj);
-    }
-}
-
-void NpapiPlugin::setReady()
-{
-    if (!m_isReady) {
-        pluginMain->setReady();
-        m_isReady = true;
-    }
-}
-
-NPObject *NpapiPlugin::getScriptableObject()
-{
-    if (m_obj == NULL) {
-        m_obj = NPJavascriptObject::NewObject(m_npHost, pluginMain->getRootJSAPI());
-    }
-    /* Bugfix from Facebook: Certain older versions of webkit do a retain when
-     * you return an NPObject from NPP_GetValue instead of assuming that we do
-     * it before returninglike the NPAPI spec instructs; this results in a memory
-     * leak if we don't fix it.   
-     */
-    if (m_retainReturnedNPObject)
-        m_npHost->RetainObject(m_obj);
-    
-    return m_obj;
-}
-
-void NpapiPlugin::shutdown(void)
-{
-    pluginMain->ClearWindow();
-}
-
-void NpapiPlugin::init(NPMIMEType pluginType, int16_t argc, char* argn[], char *argv[])
-{
-    FB::VariantMap paramList;
-    for (int16_t i = 0; i < argc; i++) {
-        if (argv[i] != NULL) {
-            paramList[argn[i]] = std::string(argv[i]);
-        }
-    }
-    pluginMain->setParams(paramList);
-<<<<<<< HEAD
-    if(pluginMain->isWindowless()) {
-       /* Windowless plugins require negotiation with the browser. 
-        * If the plugin does not set this value it is assumed to be 
-        * a windowed plugin.
-        * See: https://developer.mozilla.org/en/Gecko_Plugin_API_Reference/Drawing_and_Event_Handling
-        */
-        m_npHost->SetValue(NPPVpluginWindowBool, false);
-        m_npHost->SetValue(NPPVpluginTransparentBool, (void*)true); // Set transparency to true
-    } 
-=======
-    setReady();
->>>>>>> 15b07d2c
-}
-
-NPError NpapiPlugin::SetWindow(NPWindow* window)
-{
-    setReady();
-    return NPERR_NO_ERROR;
-}
-
-/*
-NPP_GetValue retrieves instance variables, among them whether a plug-in is windowed or windowless.
-
-You can use this method as an optional entry point that the browser can call to determine the
-plug-in name and description. It returns the requested values, specified by the variable and
-value parameters, to the plug-in.
-
-- This also is responsible for returning the core NPObject for the plugin
-*/
-NPError NpapiPlugin::GetValue(NPPVariable variable, void *value)
-{
-    switch (variable) {
-    case NPPVpluginNameString:
-        *((const char **)value) = FBSTRING_PluginName;
-        break;
-    case NPPVpluginDescriptionString:
-        *((const char **)value) = FBSTRING_FileDescription;
-        break;
-    case NPPVpluginScriptableNPObject:
-        *(NPObject **)value = getScriptableObject();
-        break;
-    default:
-        return NPERR_GENERIC_ERROR;
-    }
-    return NPERR_NO_ERROR;
-}
-
-/*
-This call is used to inform plugins of variable information controlled by the browser.
-
-I don't know of any time that this is actually used, but I'm sure there are uses =]
-*/
-NPError NpapiPlugin::SetValue(NPNVariable variable, void *value)
-{
-    return NPERR_NO_ERROR;
-}
-
-/*
-The browser calls NPP_WriteReady before each call to NPP_Write to determine whether a plug-in can
-receive data and how many bytes it can receive. This function allows the browser to send only as
-much data to the instance as it can handle at one time, making resource use more efficient for
-both the browser and plug-in.
-
-The NPP_Write function may pass a larger buffer, but the plug-in is required to consume only the
-amount of data returned by NPP_WriteReady.
-
-The browser can write a smaller amount of data if desired or necessary; for example, if only 8K of
-data is available in a network buffer. If the plug-in is allocating memory for the entire stream
-at once (an AS_FILE stream), it can return a very large number. Because it is not processing
-streaming data, the browser can pass as much data to the instance as necessary in a single
-NPP_Write.
-
-If the plug-in receives a value of zero, the data flow temporarily stops. The browser checks to
-see if the plug-in can receive data again by resending the data at regular intervals. 
-*/
-int32_t NpapiPlugin::WriteReady(NPStream* stream)
-{
-    NpapiStream* s = static_cast<NpapiStream*>( stream->notifyData );
-    // check for streams we did not request or create
-    if ( !s ) return -1;
-
-    return s->getInternalBufferSize();
-}
-
-/*
-The browser calls the NPP_Write function to deliver the data specified in a previous
-NPP_WriteReady call to the plug-in. A plug-in must consume at least as many bytes as indicated in
-the NPP_WriteReady call.
-
-After a stream is created by a call to NPP_NewStream, the browser calls NPP_Write either:
-
-    * If the plug-in requested a normal-mode stream, the data in the stream is delivered to the
-      plug-in instance in a series of calls to NPP_WriteReady and NPP_Write.
-    * If the plug-in requested a seekable stream, the NPN_RequestRead function requests reads of
-      a specified byte range that results in a series of calls to NPP_WriteReady and NPP_Write.
-
-The plug-in can use the offset parameter to track the bytes that are written. This gives you
-different information depending in the type of stream. In a normal-mode stream., the parameter
-value increases as the each buffer is written. The buf parameter is not persistent, so the plug-in
-must process data immediately or allocate memory and save a copy of it. In a seekable stream with
-byte range requests, you can use this parameter to track NPN_RequestRead requests.
-*/
-int32_t NpapiPlugin::Write(NPStream* stream, int32_t offset, int32_t len, void* buffer)
-{
-    NpapiStream* s = static_cast<NpapiStream*>( stream->notifyData );
-    // check for streams we did not request or create
-    if ( !s ) return -1;
-
-    return s->signalDataArrived( buffer, len, offset );
-}
-
-/*
-When the stream is complete, the browser calls NPP_StreamAsFile to provide the instance with a
-full path name for a local file for the stream. NPP_StreamAsFile is called for streams whose mode
-is set to NP_ASFILEONLY or NP_ASFILE only in a previous call to NPP_NewStream.
-
-If an error occurs while retrieving the data or writing the file, the file name (fname) is null. 
-*/
-void NpapiPlugin::StreamAsFile(NPStream* stream, const char* fname)
-{
-    NpapiStream* s = static_cast<NpapiStream*>( stream->notifyData );
-    // check for streams we did not request or create
-    if ( !s ) return;
-
-    std::string cacheFilename( fname );
-    s->signalCacheFilename( std::wstring( cacheFilename.begin(), cacheFilename.end() ) );
-}
-
-
-/*
-The browser calls NPP_URLNotify after the completion of a NPN_GetURLNotify or NPN_PostURLNotify
-request to inform the plug-in that the request was completed and supply a reason code for the
-completion.
-
-The most common reason code is NPRES_DONE, indicating simply that the request completed normally.
-Other possible reason codes are NPRES_USER_BREAK, indicating that the request was halted due to a
-user action (for example, clicking the Stop button), and NPRES_NETWORK_ERR, indicating that the
-request could not be completed, perhaps because the URL could not be found.
-
-The parameter notifyData is the plug-in-private value passed as an argument by a previous
-NPN_GetURLNotify or NPN_PostURLNotify call, and can be used as an identifier for the request. 
-*/
-void NpapiPlugin::URLNotify(const char* url, NPReason reason, void* notifyData)
-{
-    NpapiStream* s = static_cast<NpapiStream*>( notifyData );
-    // check for streams we did not request or create
-    if ( !s ) return;
-
-    s->signalCompleted( reason == NPRES_DONE );
-}
-
-/*
-NPP_Print is called when the user requests printing for a web page that contains a visible plug-in
-(either embedded or full-page). It uses the print mode set in the NPPrint structure in its
-printInfo parameter to determine whether the plug-in should print as an embedded plug-in or as a
-full-page plug-in.
-
-    * An embedded plug-in shares printing with the browser; the plug-in prints the part of the
-      page it occupies, and the browser handles everything else, including displaying print dialog
-      boxes, getting the printer device context, and any other tasks involved in printing, as well
-      as printing the rest of the page. For an embedded plug-in, set the printInfo field to
-      NPEmbedPrint.
-    * A full-page plug-in handles all aspects of printing itself. For a full-page plug-in, set the
-      printInfo field to NPFullPrint or null. 
-
-For information about printing on your platform, see your platform documentation.
-MS Windows
-
-On MS Windows printInfo->print.embedPrint.platformPrint is the device context (DC) handle. Be sure
-to cast this to type HDC.
-
-The coordinates for the window rectangle are in TWIPS format. This means that you need to convert
-the x-y coordinates using the Windows API call DPtoLP when you output text.
-*/
-void NpapiPlugin::Print(NPPrint* platformPrint)
-{
-}
-
-/*
-The browser calls NPP_HandleEvent to tell the plug-in when events take place in the plug-in's
-window or drawable area. The plug-in either handles or ignores the event, depending on the value
-given in the event parameter of this function. For a list of event types the application is
-responsible for delivering to the plug-in, see the NPEvent structure.
-
-MS Windows
-----------
-The browser gives each windowed plug-in its own native window, often a child window of the browser
-window, to draw into. The plug-in has complete control over drawing and event handling within that
-window.
-
-Mac OS
-------
-The browser does not give a windowed plug-in a native window, because the Mac OS platform does not
-support child windows. Instead, the windowed plug-in draws into the graphics port associated with
-the the browser window, at the offset that the browser specifies. For this reason, NPP_HandleEvent
-is only way the plug-in can receive events from its host application on Mac OS. When
-NPP_HandleEvent is called, the current port is set up so that its origin matches the top-left
-corner of the plug-in. A plug-in does not need to set up the current port for mouse coordinate
-translation.
-*/
-int16_t NpapiPlugin::HandleEvent(void* event)
-{
-    return 0;   // 0, false, indicates that the event was not handled
-}
-
-
-/*
-see https://developer.mozilla.org/en/NPP_NewStream
-
-NPP_NewStream notifies the plug-in when a new stream is created. The NPStream* pointer is valid
-until the stream is destroyed. The plug-in can store plug-in-private data associated with the
-stream in stream->pdata. The MIME type of the stream is provided by the type parameter.
-
-The data in the stream can be the file specified in the SRC attribute of the EMBED tag, for an
-embedded instance, or the file itself, for a full-page instance. A plug-in can also request a
-stream with the function NPN_GetURL. The browser calls NPP_DestroyStream when the stream completes
-(either successfully or abnormally). The plug-in can terminate the stream itself by calling
-NPN_DestroyStream.
-*/
-NPError NpapiPlugin::NewStream(NPMIMEType type, NPStream* stream, NPBool seekable, uint16_t* stype)
-{
-    NpapiStream* s = static_cast<NpapiStream*>( stream->notifyData );
-    // check for streams we did not request or create
-    if ( !s ) return NPERR_NO_ERROR;
-
-    s->setMimeType( type );
-    s->setStream( stream );
-    s->setLength( stream->end );
-    s->setUrl( stream->url );
-    if( stream->headers ) s->setHeaders( stream->headers );
-    bool seekRequested = s->isSeekable();
-    s->setSeekable( seekable );
-
-    if ( !seekable && seekRequested )   // requested seekable stream, but stream was not seekable
-    {                                   //  stream can only be made seekable by downloading the entire file
-                                        //  which we don't want to happen automatically.
-        s->signalFailedOpen();
-        // If unsuccessful, the function should return one of the NPError Error Codes.
-        // This will cause the browser to destroy the stream without calling NPP_DestroyStream.
-        s->setStream( 0 );
-        return NPERR_STREAM_NOT_SEEKABLE;
-    }
-
-    if ( seekRequested ) *stype = NP_SEEK;
-    else if ( s->isCached() ) *stype = NP_ASFILE;
-    else *stype = NP_NORMAL;
-
-    // first npp_newstream has to finish before the user may perform a RequestRead in the opened handler
-    if ( seekRequested ) signalStreamOpened( s ); //m_npHost->ScheduleAsyncCall( signalStreamOpened, s );      
-    else signalStreamOpened( s );
-
-    return NPERR_NO_ERROR;
-}
-
-void NpapiPlugin::signalStreamOpened(void* stream)
-{
-    NpapiStream* s = static_cast<NpapiStream*>(stream);
-    if ( !s->isCompleted() ) s->signalOpened();
-}
-
-
-/*
-The browser calls the NPP_DestroyStream function when a data stream sent to the plug-in is
-finished, either because it has completed successfully or terminated abnormally. After this, the
-browser deletes the NPStream object.
-
-You should delete any private data allocated in stream->pdata at this time, and should not make
-any further references to the stream object.
-*/
-NPError NpapiPlugin::DestroyStream(NPStream* stream, NPReason reason)
-{
-    NpapiStream* s = static_cast<NpapiStream*>( stream->notifyData );
-    // check for streams we did not request or create
-    if ( !s || !s->getStream() ) return NPERR_NO_ERROR;
-
-    s->setStream( 0 );
-    stream->notifyData = 0;
-
-    if ( !s->isCompleted() ) s->signalCompleted( reason == NPRES_DONE );
-
-    return NPERR_NO_ERROR;
-}
-
+/**********************************************************\ 
+Original Author: Richard Bateman (taxilian)
+
+Created:    Oct 19, 2009
+License:    Dual license model; choose one of two:
+            New BSD License
+            http://www.opensource.org/licenses/bsd-license.php
+            - or -
+            GNU Lesser General Public License, version 2.1
+            http://www.gnu.org/licenses/lgpl-2.1.html
+
+Copyright 2009 Richard Bateman, Firebreath development team
+\**********************************************************/
+
+#include "NpapiPlugin.h"
+#include "NpapiStream.h"
+#include "FactoryDefinitions.h"
+#include "PluginCore.h"
+#include "BrowserHost.h"
+#include "config.h"
+
+using namespace FB::Npapi;
+
+NpapiPlugin::NpapiPlugin(NpapiBrowserHostPtr host)
+    : m_obj(NULL), m_npHost(host), m_retainReturnedNPObject(true), m_isReady(false)
+{
+    pluginMain->SetHost(ptr_cast<BrowserHost>(host));
+}
+
+NpapiPlugin::~NpapiPlugin(void)
+{
+    if (m_obj != NULL) {
+        m_npHost->ReleaseObject(m_obj);
+    }
+}
+
+void NpapiPlugin::setReady()
+{
+    if (!m_isReady) {
+        pluginMain->setReady();
+        m_isReady = true;
+    }
+}
+
+NPObject *NpapiPlugin::getScriptableObject()
+{
+    if (m_obj == NULL) {
+        m_obj = NPJavascriptObject::NewObject(m_npHost, pluginMain->getRootJSAPI());
+    }
+    /* Bugfix from Facebook: Certain older versions of webkit do a retain when
+     * you return an NPObject from NPP_GetValue instead of assuming that we do
+     * it before returninglike the NPAPI spec instructs; this results in a memory
+     * leak if we don't fix it.   
+     */
+    if (m_retainReturnedNPObject)
+        m_npHost->RetainObject(m_obj);
+    
+    return m_obj;
+}
+
+void NpapiPlugin::shutdown(void)
+{
+    pluginMain->ClearWindow();
+}
+
+void NpapiPlugin::init(NPMIMEType pluginType, int16_t argc, char* argn[], char *argv[])
+{
+    FB::VariantMap paramList;
+    for (int16_t i = 0; i < argc; i++) {
+        if (argv[i] != NULL) {
+            paramList[argn[i]] = std::string(argv[i]);
+        }
+    }
+    pluginMain->setParams(paramList);
+    if(pluginMain->isWindowless()) {
+       /* Windowless plugins require negotiation with the browser. 
+        * If the plugin does not set this value it is assumed to be 
+        * a windowed plugin.
+        * See: https://developer.mozilla.org/en/Gecko_Plugin_API_Reference/Drawing_and_Event_Handling
+        */
+        m_npHost->SetValue(NPPVpluginWindowBool, false);
+        m_npHost->SetValue(NPPVpluginTransparentBool, (void*)true); // Set transparency to true
+    } 
+}
+
+NPError NpapiPlugin::SetWindow(NPWindow* window)
+{
+    setReady();
+    return NPERR_NO_ERROR;
+}
+
+/*
+NPP_GetValue retrieves instance variables, among them whether a plug-in is windowed or windowless.
+
+You can use this method as an optional entry point that the browser can call to determine the
+plug-in name and description. It returns the requested values, specified by the variable and
+value parameters, to the plug-in.
+
+- This also is responsible for returning the core NPObject for the plugin
+*/
+NPError NpapiPlugin::GetValue(NPPVariable variable, void *value)
+{
+    switch (variable) {
+    case NPPVpluginNameString:
+        *((const char **)value) = FBSTRING_PluginName;
+        break;
+    case NPPVpluginDescriptionString:
+        *((const char **)value) = FBSTRING_FileDescription;
+        break;
+    case NPPVpluginScriptableNPObject:
+        *(NPObject **)value = getScriptableObject();
+        break;
+    default:
+        return NPERR_GENERIC_ERROR;
+    }
+    return NPERR_NO_ERROR;
+}
+
+/*
+This call is used to inform plugins of variable information controlled by the browser.
+
+I don't know of any time that this is actually used, but I'm sure there are uses =]
+*/
+NPError NpapiPlugin::SetValue(NPNVariable variable, void *value)
+{
+    return NPERR_NO_ERROR;
+}
+
+/*
+The browser calls NPP_WriteReady before each call to NPP_Write to determine whether a plug-in can
+receive data and how many bytes it can receive. This function allows the browser to send only as
+much data to the instance as it can handle at one time, making resource use more efficient for
+both the browser and plug-in.
+
+The NPP_Write function may pass a larger buffer, but the plug-in is required to consume only the
+amount of data returned by NPP_WriteReady.
+
+The browser can write a smaller amount of data if desired or necessary; for example, if only 8K of
+data is available in a network buffer. If the plug-in is allocating memory for the entire stream
+at once (an AS_FILE stream), it can return a very large number. Because it is not processing
+streaming data, the browser can pass as much data to the instance as necessary in a single
+NPP_Write.
+
+If the plug-in receives a value of zero, the data flow temporarily stops. The browser checks to
+see if the plug-in can receive data again by resending the data at regular intervals. 
+*/
+int32_t NpapiPlugin::WriteReady(NPStream* stream)
+{
+    NpapiStream* s = static_cast<NpapiStream*>( stream->notifyData );
+    // check for streams we did not request or create
+    if ( !s ) return -1;
+
+    return s->getInternalBufferSize();
+}
+
+/*
+The browser calls the NPP_Write function to deliver the data specified in a previous
+NPP_WriteReady call to the plug-in. A plug-in must consume at least as many bytes as indicated in
+the NPP_WriteReady call.
+
+After a stream is created by a call to NPP_NewStream, the browser calls NPP_Write either:
+
+    * If the plug-in requested a normal-mode stream, the data in the stream is delivered to the
+      plug-in instance in a series of calls to NPP_WriteReady and NPP_Write.
+    * If the plug-in requested a seekable stream, the NPN_RequestRead function requests reads of
+      a specified byte range that results in a series of calls to NPP_WriteReady and NPP_Write.
+
+The plug-in can use the offset parameter to track the bytes that are written. This gives you
+different information depending in the type of stream. In a normal-mode stream., the parameter
+value increases as the each buffer is written. The buf parameter is not persistent, so the plug-in
+must process data immediately or allocate memory and save a copy of it. In a seekable stream with
+byte range requests, you can use this parameter to track NPN_RequestRead requests.
+*/
+int32_t NpapiPlugin::Write(NPStream* stream, int32_t offset, int32_t len, void* buffer)
+{
+    NpapiStream* s = static_cast<NpapiStream*>( stream->notifyData );
+    // check for streams we did not request or create
+    if ( !s ) return -1;
+
+    return s->signalDataArrived( buffer, len, offset );
+}
+
+/*
+When the stream is complete, the browser calls NPP_StreamAsFile to provide the instance with a
+full path name for a local file for the stream. NPP_StreamAsFile is called for streams whose mode
+is set to NP_ASFILEONLY or NP_ASFILE only in a previous call to NPP_NewStream.
+
+If an error occurs while retrieving the data or writing the file, the file name (fname) is null. 
+*/
+void NpapiPlugin::StreamAsFile(NPStream* stream, const char* fname)
+{
+    NpapiStream* s = static_cast<NpapiStream*>( stream->notifyData );
+    // check for streams we did not request or create
+    if ( !s ) return;
+
+    std::string cacheFilename( fname );
+    s->signalCacheFilename( std::wstring( cacheFilename.begin(), cacheFilename.end() ) );
+}
+
+
+/*
+The browser calls NPP_URLNotify after the completion of a NPN_GetURLNotify or NPN_PostURLNotify
+request to inform the plug-in that the request was completed and supply a reason code for the
+completion.
+
+The most common reason code is NPRES_DONE, indicating simply that the request completed normally.
+Other possible reason codes are NPRES_USER_BREAK, indicating that the request was halted due to a
+user action (for example, clicking the Stop button), and NPRES_NETWORK_ERR, indicating that the
+request could not be completed, perhaps because the URL could not be found.
+
+The parameter notifyData is the plug-in-private value passed as an argument by a previous
+NPN_GetURLNotify or NPN_PostURLNotify call, and can be used as an identifier for the request. 
+*/
+void NpapiPlugin::URLNotify(const char* url, NPReason reason, void* notifyData)
+{
+    NpapiStream* s = static_cast<NpapiStream*>( notifyData );
+    // check for streams we did not request or create
+    if ( !s ) return;
+
+    s->signalCompleted( reason == NPRES_DONE );
+}
+
+/*
+NPP_Print is called when the user requests printing for a web page that contains a visible plug-in
+(either embedded or full-page). It uses the print mode set in the NPPrint structure in its
+printInfo parameter to determine whether the plug-in should print as an embedded plug-in or as a
+full-page plug-in.
+
+    * An embedded plug-in shares printing with the browser; the plug-in prints the part of the
+      page it occupies, and the browser handles everything else, including displaying print dialog
+      boxes, getting the printer device context, and any other tasks involved in printing, as well
+      as printing the rest of the page. For an embedded plug-in, set the printInfo field to
+      NPEmbedPrint.
+    * A full-page plug-in handles all aspects of printing itself. For a full-page plug-in, set the
+      printInfo field to NPFullPrint or null. 
+
+For information about printing on your platform, see your platform documentation.
+MS Windows
+
+On MS Windows printInfo->print.embedPrint.platformPrint is the device context (DC) handle. Be sure
+to cast this to type HDC.
+
+The coordinates for the window rectangle are in TWIPS format. This means that you need to convert
+the x-y coordinates using the Windows API call DPtoLP when you output text.
+*/
+void NpapiPlugin::Print(NPPrint* platformPrint)
+{
+}
+
+/*
+The browser calls NPP_HandleEvent to tell the plug-in when events take place in the plug-in's
+window or drawable area. The plug-in either handles or ignores the event, depending on the value
+given in the event parameter of this function. For a list of event types the application is
+responsible for delivering to the plug-in, see the NPEvent structure.
+
+MS Windows
+----------
+The browser gives each windowed plug-in its own native window, often a child window of the browser
+window, to draw into. The plug-in has complete control over drawing and event handling within that
+window.
+
+Mac OS
+------
+The browser does not give a windowed plug-in a native window, because the Mac OS platform does not
+support child windows. Instead, the windowed plug-in draws into the graphics port associated with
+the the browser window, at the offset that the browser specifies. For this reason, NPP_HandleEvent
+is only way the plug-in can receive events from its host application on Mac OS. When
+NPP_HandleEvent is called, the current port is set up so that its origin matches the top-left
+corner of the plug-in. A plug-in does not need to set up the current port for mouse coordinate
+translation.
+*/
+int16_t NpapiPlugin::HandleEvent(void* event)
+{
+    return 0;   // 0, false, indicates that the event was not handled
+}
+
+
+/*
+see https://developer.mozilla.org/en/NPP_NewStream
+
+NPP_NewStream notifies the plug-in when a new stream is created. The NPStream* pointer is valid
+until the stream is destroyed. The plug-in can store plug-in-private data associated with the
+stream in stream->pdata. The MIME type of the stream is provided by the type parameter.
+
+The data in the stream can be the file specified in the SRC attribute of the EMBED tag, for an
+embedded instance, or the file itself, for a full-page instance. A plug-in can also request a
+stream with the function NPN_GetURL. The browser calls NPP_DestroyStream when the stream completes
+(either successfully or abnormally). The plug-in can terminate the stream itself by calling
+NPN_DestroyStream.
+*/
+NPError NpapiPlugin::NewStream(NPMIMEType type, NPStream* stream, NPBool seekable, uint16_t* stype)
+{
+    NpapiStream* s = static_cast<NpapiStream*>( stream->notifyData );
+    // check for streams we did not request or create
+    if ( !s ) return NPERR_NO_ERROR;
+
+    s->setMimeType( type );
+    s->setStream( stream );
+    s->setLength( stream->end );
+    s->setUrl( stream->url );
+    if( stream->headers ) s->setHeaders( stream->headers );
+    bool seekRequested = s->isSeekable();
+    s->setSeekable( seekable );
+
+    if ( !seekable && seekRequested )   // requested seekable stream, but stream was not seekable
+    {                                   //  stream can only be made seekable by downloading the entire file
+                                        //  which we don't want to happen automatically.
+        s->signalFailedOpen();
+        // If unsuccessful, the function should return one of the NPError Error Codes.
+        // This will cause the browser to destroy the stream without calling NPP_DestroyStream.
+        s->setStream( 0 );
+        return NPERR_STREAM_NOT_SEEKABLE;
+    }
+
+    if ( seekRequested ) *stype = NP_SEEK;
+    else if ( s->isCached() ) *stype = NP_ASFILE;
+    else *stype = NP_NORMAL;
+
+    // first npp_newstream has to finish before the user may perform a RequestRead in the opened handler
+    if ( seekRequested ) signalStreamOpened( s ); //m_npHost->ScheduleAsyncCall( signalStreamOpened, s );      
+    else signalStreamOpened( s );
+
+    return NPERR_NO_ERROR;
+}
+
+void NpapiPlugin::signalStreamOpened(void* stream)
+{
+    NpapiStream* s = static_cast<NpapiStream*>(stream);
+    if ( !s->isCompleted() ) s->signalOpened();
+}
+
+
+/*
+The browser calls the NPP_DestroyStream function when a data stream sent to the plug-in is
+finished, either because it has completed successfully or terminated abnormally. After this, the
+browser deletes the NPStream object.
+
+You should delete any private data allocated in stream->pdata at this time, and should not make
+any further references to the stream object.
+*/
+NPError NpapiPlugin::DestroyStream(NPStream* stream, NPReason reason)
+{
+    NpapiStream* s = static_cast<NpapiStream*>( stream->notifyData );
+    // check for streams we did not request or create
+    if ( !s || !s->getStream() ) return NPERR_NO_ERROR;
+
+    s->setStream( 0 );
+    stream->notifyData = 0;
+
+    if ( !s->isCompleted() ) s->signalCompleted( reason == NPRES_DONE );
+
+    return NPERR_NO_ERROR;
+}
+