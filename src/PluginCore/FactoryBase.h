--- conflicted
+++ resolved
@@ -233,38 +233,16 @@
       
 #ifdef FB_MACOSX
         ////////////////////////////////////////////////////////////////////////////////////////////////////
-<<<<<<< HEAD
         /// @fn virtual PluginWindowMacCA* createPluginWindowMacCA(bool invalidating);
-=======
-        /// @fn virtual PluginWindowMacCarbonQD* createPluginWindowCarbonQD(const WindowContextQuickDraw& ctx);
->>>>>>> f2161313
         ///
         /// @brief  Creates a PluginWindow derived plugin window object for CoreAnimation
         ///
-<<<<<<< HEAD
         /// @param  host    The BrowserHost object for the browser containing this plugin
         /// @param  invalidating    
         ///
         /// @return A pointer to the object that should handle the plugin window
         ////////////////////////////////////////////////////////////////////////////////////////////////////
         virtual PluginWindowMacCA* createPluginWindowMacCA(bool invalidating);
-=======
-        /// @param  Platform specific data structure for window context information
-        ///
-        /// @return A pointer to the object that should handle the plugin window
-        ////////////////////////////////////////////////////////////////////////////////////////////////////
-        virtual PluginWindowMacCarbonQD* createPluginWindowCarbonQD(const WindowContextQuickDraw& ctx);
-        ////////////////////////////////////////////////////////////////////////////////////////////////////
-        /// @fn virtual PluginWindowMacCarbonCG* createPluginWindowCarbonQD(const WindowContextCoreGraphics& ctx);
-        ///
-        /// @brief  Creates a PluginWindow derived plugin window object for Carbon / CoreGraphics
-        ///
-        /// @param  Platform specific data structure for window context information
-        ///
-        /// @return A pointer to the object that should handle the plugin window
-        ////////////////////////////////////////////////////////////////////////////////////////////////////
-        virtual PluginWindowMacCarbonCG* createPluginWindowCarbonCG(const WindowContextCoreGraphics& ctx);
->>>>>>> f2161313
         ////////////////////////////////////////////////////////////////////////////////////////////////////
         /// @fn virtual PluginWindowMacCG* createPluginWindowMacCG();
         ///
@@ -280,11 +258,8 @@
         ///
         /// @brief  Creates a PluginWindow derived plugin window object for QuickDraw
         ///
-<<<<<<< HEAD
-        /// @param  host    The BrowserHost object for the browser containing this plugin
-        ///
-=======
->>>>>>> f2161313
+        /// @param  host    The BrowserHost object for the browser containing this plugin
+        ///
         /// @return A pointer to the object that should handle the plugin window
         ////////////////////////////////////////////////////////////////////////////////////////////////////
         virtual PluginWindowMacQD* createPluginWindowMacQD();
