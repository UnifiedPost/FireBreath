--- conflicted
+++ resolved
@@ -1,4 +1,3 @@
-<<<<<<< HEAD
 #/**********************************************************\ 
 #Original Author: Richard Bateman (taxilian)
 #
@@ -106,25 +105,29 @@
     )
 
 file (GLOB MAC_COCOA_SOURCES RELATIVE ${CMAKE_CURRENT_SOURCE_DIR}
+
     Mac/*Cocoa.h
     Mac/*Cocoa.mm
     Mac/*Cocoa.cpp
     )
-
 if(FBMAC_USE_COREANIMATION)
     set(MAC_SOURCES ${MAC_SOURCES} ${MAC_COREANIMATION_SOURCES})
 endif()
 if(FBMAC_USE_COREGRAPHICS)
     set(MAC_SOURCES ${MAC_SOURCES} ${MAC_COREGRAPHICS_SOURCES})
 endif()
+
+
 if(FBMAC_USE_QUICKDRAW)
     set(MAC_SOURCES ${MAC_SOURCES} ${MAC_QUICKDRAW_SOURCES})
-endif()
-if(FBMAC_USE_CARBON)
     set(MAC_SOURCES ${MAC_SOURCES} ${MAC_CARBON_SOURCES})
-endif()
-if(FBMAC_USE_COCOA)
+
+        set(MAC_SOURCES ${MAC_SOURCES} ${MAC_CGCARBON_SOURCES})
     set(MAC_SOURCES ${MAC_SOURCES} ${MAC_COCOA_SOURCES})
+endif()
+endif()
+if(FBMAC_USE_COREANIMATION)
+    set(MAC_SOURCES ${MAC_SOURCES} ${MAC_COREANIMATION_SOURCES})
 endif()
 
 if (WIN32)
@@ -199,220 +202,9 @@
     ${GENERATED_IDL}
     ${MAC_SOURCES}
     ${X11_SOURCES}
-    )
-
-add_library(${PROJNAME} STATIC ${SOURCES})
-
-=======
-#/**********************************************************\ 
-#Original Author: Richard Bateman (taxilian)
-#
-#Created:    Nov 20, 2009
-#License:    Dual license model; choose one of two:
-#            New BSD License
-#            http://www.opensource.org/licenses/bsd-license.php
-#            - or -
-#            GNU Lesser General Public License, version 2.1
-#            http://www.gnu.org/licenses/lgpl-2.1.html
-#            
-#Copyright 2009 PacketPass, Inc and the Firebreath development team
-#\**********************************************************/
-
-# Written to work with cmake 2.6
-cmake_minimum_required (VERSION 2.6)
-set (CMAKE_BACKWARDS_COMPATIBILITY 2.6)
-
-include(${CMAKE_DIR}/common.cmake)
-
-set (PROJNAME ${PLUGIN_PREFIX}_PluginAuto)
-Project (${PROJNAME})
-if (VERBOSE)
-    message ("Generating project ${PROJECT_NAME} in ${CMAKE_CURRENT_BINARY_DIR}")
-endif()
-
-include_directories(
-    ${GECKOSDK_SOURCE_DIR}
-    ${GTK_INCLUDE_DIRS}
-    ${CMAKE_CURRENT_SOURCE_DIR}
-    ${GEN_DIR}/gen
-    ${FIREBREATH_CONFIG_DIR}
-    ${Boost_INCLUDE_DIRS}
-    ${PLUGINCORE_SOURCE_DIR}
-    ${NPAPICORE_SOURCE_DIR}
-    ${ATL_INCLUDE_DIRS}
-    ${CONFIG_DIR}
-    )
-
-file (GLOB COMMON RELATIVE ${CMAKE_CURRENT_SOURCE_DIR}
-    [^.]*.cpp
-    [^.]*.h
-    [^.]*.txt
-    )
-
-set(LogKey "${PLUGIN_NAME}_log4cplus")
-if (${LogKey})
-    file (GLOB LOGGER RELATIVE ${CMAKE_CURRENT_SOURCE_DIR}
-        log4cplus/*.cpp
-        log4cplus/*.h
-    )
-    SOURCE_GROUP(log4cplus ${LOGGER})
-elseif(NOT CUSTOM_LOGGING)
-    file (GLOB LOGGER RELATIVE ${CMAKE_CURRENT_SOURCE_DIR}
-        null/*.cpp
-        null/*.h
-    )
-endif()
-
-# X11 *****************************************************************
-
-file (GLOB X11_SOURCES RELATIVE ${CMAKE_CURRENT_SOURCE_DIR}
-    X11/*.h
-    X11/*.cpp
-    )
-
-SOURCE_GROUP(X11 FILES ${X11_SOURCES})
-
-# Windows *************************************************************
-
-file (GLOB WIN_SOURCES RELATIVE ${CMAKE_CURRENT_SOURCE_DIR}
-    Win/*.h
-    Win/*.cpp
-    )
-
-SOURCE_GROUP(Windows FILES ${WIN_SOURCES})
-
-# Mac *****************************************************************
-
-file (GLOB MAC_SOURCES RELATIVE ${CMAKE_CURRENT_SOURCE_DIR}
-    Mac/*Mac.h
-    Mac/*Mac.cpp
-    Mac/*Mac.mm
-    Mac/*Carbon.h
-    Mac/*Carbon.cpp
-    Mac/np_*.cpp
-    )
-
-file (GLOB MAC_QUICKDRAW_SOURCES RELATIVE ${CMAKE_CURRENT_SOURCE_DIR}
-    Mac/*QD.h
-    Mac/*QD.cpp
-    )
-
-file (GLOB MAC_COCOAWINDOW_SOURCES RELATIVE ${CMAKE_CURRENT_SOURCE_DIR}
-    Mac/*Cocoa.h
-    Mac/*Cocoa.mm
-    Mac/*Cocoa.cpp
-    )
-
-file (GLOB MAC_CGCARBON_SOURCES RELATIVE ${CMAKE_CURRENT_SOURCE_DIR}
-    Mac/*CarbonCG.h
-    Mac/*CarbonCG.cpp
-    )
-
-file (GLOB MAC_CGCOCOA_SOURCES RELATIVE ${CMAKE_CURRENT_SOURCE_DIR}
-    Mac/*CocoaCG.h
-    Mac/*CocoaCG.mm
-    )
-
-file (GLOB MAC_COREANIMATION_SOURCES RELATIVE ${CMAKE_CURRENT_SOURCE_DIR}
-    Mac/*CA.h
-    Mac/*CA.mm
-    )  
-
-if(FBMAC_USE_QUICKDRAW)
-    set(MAC_SOURCES ${MAC_SOURCES} ${MAC_QUICKDRAW_SOURCES})
-endif()
-if(FBMAC_USE_CARBON)
-    if(FBMAC_USE_COREGRAPHICS)
-        set(MAC_SOURCES ${MAC_SOURCES} ${MAC_CGCARBON_SOURCES})
-    endif()
-endif()
-if(FBMAC_USE_COCOA)
-    if(FBMAC_USE_COREGRAPHICS)
-        set(MAC_SOURCES ${MAC_SOURCES} ${MAC_CGCOCOA_SOURCES})
-    endif()
-    set(MAC_SOURCES ${MAC_SOURCES} ${MAC_COCOAWINDOW_SOURCES})
-endif()
-if(FBMAC_USE_COREANIMATION)
-    set(MAC_SOURCES ${MAC_SOURCES} ${MAC_COREANIMATION_SOURCES})
-endif()
-
-if (WIN32)
-    set_source_files_properties(${MAC_SOURCES} PROPERTIES HEADER_FILE_ONLY 1)
-    set_source_files_properties(${X11_SOURCES} PROPERTIES HEADER_FILE_ONLY 1)
-elseif(APPLE)
-    set_source_files_properties(${WIN_SOURCES} PROPERTIES HEADER_FILE_ONLY 1)
-    set_source_files_properties(${X11_SOURCES} PROPERTIES HEADER_FILE_ONLY 1)
-elseif(UNIX)
-    set_source_files_properties(${WIN_SOURCES} PROPERTIES HEADER_FILE_ONLY 1)
-    set_source_files_properties(${MAC_SOURCES} PROPERTIES HEADER_FILE_ONLY 1)
-endif()
-
-######
-# ActiveX Support
-######
-if (WIN32)
-    set (GENERATED_IDL
-        "${GEN_DIR}/gen/FireBreathWin.tlb"
-        "${GEN_DIR}/gen/FireBreathWin_i.h"
-        "${GEN_DIR}/gen/FireBreathWin_i.c"
-        )
-
-    SET (IDL_FILE ${GEN_DIR}/gen/FireBreathWin.idl)
-
-    SET_SOURCE_FILES_PROPERTIES(
-        ${IDL_FILE}
-        "${GEN_DIR}/gen/FireBreathWin.tlb"
-        "${GEN_DIR}/gen/FireBreathWin_i.h"
-        "${GEN_DIR}/gen/FireBreathWin_p.c"
-        PROPERTIES
-            HEADER_FILE_ONLY 1
-            GENERATED 1
-        )
-
-    add_custom_command(
-        OUTPUT
-            ${GENERATED_IDL}
-        COMMAND midl.exe ${IDL_FILE}
-            /D "_CRT_SECURE_NO_WARNINGS"
-            /D "_WINDOWS"
-            /D "UNICODE"
-            /D "_UNICODE"
-            /D "_ATL_STATIC_REGISTRY"
-            /D "CMAKE_INTDIR=Debug"
-            /nologo /char signed /env win32
-            /Oicf 
-            /out "${GEN_DIR}/gen" 
-            /tlb "FireBreathWin.tlb"
-            /h "FireBreathWin_i.h"
-            /iid "FireBreathWin_i.c"
-            /proxy "FireBreathWin_p.c"
-        WORKING_DIRECTORY ${CMAKE_CURRENT_BINARY_DIR}
-        DEPENDS ${IDL_FILE}
-        )
-
-    file (GLOB ACTIVEX_OBJECTS RELATIVE ${CMAKE_CURRENT_SOURCE_DIR}
-        Win/FireBreathWin.*
-        Win/ax*.cpp
-        Win/ax*.h
-    )
-SOURCE_GROUP(WindowsATL FILES ${ACTIVEX_OBJECTS})
-
-endif()
-
-SOURCE_GROUP(Mac FILES ${MAC_SOURCES})
-set (SOURCES
-    ${COMMON}
-    ${LOGGER}
-    ${WIN_SOURCES}
-    ${ACTIVEX_OBJECTS}
-    ${GENERATED_IDL}
-    ${MAC_SOURCES}
-    ${X11_SOURCES}
-    )
-
-add_library(${PROJNAME} STATIC ${SOURCES})
-
 if (WIN32)
     target_link_libraries(${PROJNAME} psapi)
 endif()
->>>>>>> f2161313
+if (WIN32)
+    target_link_libraries(${PROJNAME} psapi)
+endif()