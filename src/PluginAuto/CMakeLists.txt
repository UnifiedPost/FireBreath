#/**********************************************************\ 
#Original Author: Richard Bateman (taxilian)
#
#Created:    Nov 20, 2009
#License:    Dual license model; choose one of two:
#            New BSD License
#            http://www.opensource.org/licenses/bsd-license.php
#            - or -
#            GNU Lesser General Public License, version 2.1
#            http://www.gnu.org/licenses/lgpl-2.1.html
#            
#Copyright 2009 PacketPass, Inc and the Firebreath development team
#\**********************************************************/

# Written to work with cmake 2.6
cmake_minimum_required (VERSION 2.6)
set (CMAKE_BACKWARDS_COMPATIBILITY 2.6)

Project (${PLUGIN_PREFIX}_PluginAuto)
if (VERBOSE)
    message ("Generating project ${PROJECT_NAME} in ${CMAKE_CURRENT_BINARY_DIR}")
endif()

include_directories(
    ${FB_GECKOSDK_SOURCE_DIR}
    ${GTK_INCLUDE_DIRS}
    ${CMAKE_CURRENT_SOURCE_DIR}
    ${FB_TEMPLATE_DEST_DIR}
    ${FB_CONFIG_DIR}
    ${Boost_INCLUDE_DIRS}
    ${FB_PLUGINCORE_SOURCE_DIR}
    ${FB_SCRIPTINGCORE_SOURCE_DIR}
    ${FB_NPAPICORE_SOURCE_DIR}
    ${FB_ACTIVEXCORE_SOURCE_DIR}
    ${ATL_INCLUDE_DIRS}
    ${FBLIB_INCLUDE_DIRS}
    )

file (GLOB COMMON RELATIVE ${CMAKE_CURRENT_SOURCE_DIR}
    [^.]*.cpp
    [^.]*.h
    [^.]*.txt
    )

set(LogKey "${PLUGIN_NAME}_log4cplus")
if (${LogKey})
    file (GLOB LOGGER RELATIVE ${CMAKE_CURRENT_SOURCE_DIR}
        log4cplus/*.cpp
        log4cplus/*.h
    )
    SOURCE_GROUP(log4cplus ${LOGGER})
elseif(NOT CUSTOM_LOGGING)
    file (GLOB LOGGER RELATIVE ${CMAKE_CURRENT_SOURCE_DIR}
        null/*.cpp
        null/*.h
    )
endif()

# X11 *****************************************************************

file (GLOB X11_SOURCES RELATIVE ${CMAKE_CURRENT_SOURCE_DIR}
    X11/*.h
    X11/*.cpp
    )

SOURCE_GROUP(X11 FILES ${X11_SOURCES})

# Windows *************************************************************

file (GLOB WIN_SOURCES RELATIVE ${CMAKE_CURRENT_SOURCE_DIR}
    Win/*.h
    Win/*.cpp
    )

SOURCE_GROUP(Windows FILES ${WIN_SOURCES})

# Mac *****************************************************************

file (GLOB MAC_SOURCES RELATIVE ${CMAKE_CURRENT_SOURCE_DIR}
    Mac/*Mac.h
    Mac/*Mac.cpp
    Mac/*Mac.mm
    Mac/np_*.cpp
    )

file (GLOB MAC_COREANIMATION_SOURCES RELATIVE ${CMAKE_CURRENT_SOURCE_DIR}
    Mac/*CA.h
    Mac/*CA.mm
    )
file (GLOB MAC_COREGRAPHICS_SOURCES RELATIVE ${CMAKE_CURRENT_SOURCE_DIR}
    Mac/*CG.h
    Mac/*CG.cpp
    )

file (GLOB MAC_QUICKDRAW_SOURCES RELATIVE ${CMAKE_CURRENT_SOURCE_DIR}
    Mac/*QD.h
    Mac/*QD.cpp
    )

file (GLOB MAC_CARBON_SOURCES RELATIVE ${CMAKE_CURRENT_SOURCE_DIR}
    Mac/*Carbon.h
    Mac/*Carbon.cpp
    )
file (GLOB MAC_COCOA_SOURCES RELATIVE ${CMAKE_CURRENT_SOURCE_DIR}
    Mac/*Cocoa.h
    Mac/*Cocoa.mm
    Mac/*Cocoa.cpp
    )

if(FBMAC_USE_COREANIMATION)
    set(MAC_SOURCES ${MAC_SOURCES} ${MAC_COREANIMATION_SOURCES})
endif()
if(FBMAC_USE_COREGRAPHICS)
    set(MAC_SOURCES ${MAC_SOURCES} ${MAC_COREGRAPHICS_SOURCES})
endif()
if(FBMAC_USE_QUICKDRAW)
    set(MAC_SOURCES ${MAC_SOURCES} ${MAC_QUICKDRAW_SOURCES})
endif()
if(FBMAC_USE_CARBON)
    set(MAC_SOURCES ${MAC_SOURCES} ${MAC_CARBON_SOURCES})
endif()
if(FBMAC_USE_COCOA)
    set(MAC_SOURCES ${MAC_SOURCES} ${MAC_COCOA_SOURCES})
endif()

if (WIN32)
    set_source_files_properties(${MAC_SOURCES} PROPERTIES HEADER_FILE_ONLY 1)
    set_source_files_properties(${X11_SOURCES} PROPERTIES HEADER_FILE_ONLY 1)
elseif(APPLE)
    set_source_files_properties(${WIN_SOURCES} PROPERTIES HEADER_FILE_ONLY 1)
    set_source_files_properties(${X11_SOURCES} PROPERTIES HEADER_FILE_ONLY 1)
elseif(UNIX)
    set_source_files_properties(${WIN_SOURCES} PROPERTIES HEADER_FILE_ONLY 1)
    set_source_files_properties(${MAC_SOURCES} PROPERTIES HEADER_FILE_ONLY 1)
endif()

######
# ActiveX Support
######
if (WIN32)
    set (GENERATED_IDL
        "${FB_TEMPLATE_DEST_DIR}/FireBreathWin.tlb"
        "${FB_TEMPLATE_DEST_DIR}/FireBreathWin_i.h"
        "${FB_TEMPLATE_DEST_DIR}/FireBreathWin_i.c"
        )

    SET (IDL_FILE ${FB_TEMPLATE_DEST_DIR}/FireBreathWin.idl)

    SET_SOURCE_FILES_PROPERTIES(
        ${IDL_FILE}
        "${FB_TEMPLATE_DEST_DIR}/FireBreathWin.tlb"
        "${FB_TEMPLATE_DEST_DIR}/FireBreathWin_i.h"
        "${FB_TEMPLATE_DEST_DIR}/FireBreathWin_p.c"
        PROPERTIES
            HEADER_FILE_ONLY 1
            GENERATED 1
        )

    add_custom_command(
        OUTPUT
            ${GENERATED_IDL}
        COMMAND midl.exe ${IDL_FILE}
            /D "_CRT_SECURE_NO_WARNINGS"
            /D "_WINDOWS"
            /D "UNICODE"
            /D "_UNICODE"
            /D "_ATL_STATIC_REGISTRY"
            /D "CMAKE_INTDIR=Debug"
            /nologo /char signed /env win32
            /Oicf 
            /out "${FB_TEMPLATE_DEST_DIR}" 
            /tlb "FireBreathWin.tlb"
            /h "FireBreathWin_i.h"
            /iid "FireBreathWin_i.c"
            /proxy "FireBreathWin_p.c"
        WORKING_DIRECTORY ${CMAKE_CURRENT_BINARY_DIR}
        DEPENDS ${IDL_FILE}
        )

    file (GLOB ACTIVEX_OBJECTS RELATIVE ${CMAKE_CURRENT_SOURCE_DIR}
        Win/FireBreathWin.*
        Win/ax*.cpp
        Win/ax*.h
    )
SOURCE_GROUP(WindowsATL FILES ${ACTIVEX_OBJECTS})

endif()

SOURCE_GROUP(Mac FILES ${MAC_SOURCES})
set (SOURCES
    ${COMMON}
    ${LOGGER}
    ${WIN_SOURCES}
    ${ACTIVEX_OBJECTS}
    ${GENERATED_IDL}
    ${MAC_SOURCES}
<<<<<<< HEAD
    ${X11_SOURCES}
    )

add_library(${PROJECT_NAME} STATIC ${SOURCES})

=======
    ${X11_SOURCES})
add_library(${PROJNAME} STATIC ${SOURCES})
>>>>>>> c2da200b
if (WIN32)
    # psapi is needed to get the process info and check if WiX is calling
    # us; wish there was a better way to do this, but there doesn't seem to be
    target_link_libraries(${PROJECT_NAME} psapi)
endif()

if (NOT FB_GUI_DISABLED)
    target_link_libraries(${PROJECT_NAME} ${GUI_LIBRARIES})
endif()<|MERGE_RESOLUTION|>--- conflicted
+++ resolved
@@ -194,16 +194,8 @@
     ${ACTIVEX_OBJECTS}
     ${GENERATED_IDL}
     ${MAC_SOURCES}
-<<<<<<< HEAD
-    ${X11_SOURCES}
-    )
-
+    ${X11_SOURCES})
 add_library(${PROJECT_NAME} STATIC ${SOURCES})
-
-=======
-    ${X11_SOURCES})
-add_library(${PROJNAME} STATIC ${SOURCES})
->>>>>>> c2da200b
 if (WIN32)
     # psapi is needed to get the process info and check if WiX is calling
     # us; wish there was a better way to do this, but there doesn't seem to be
